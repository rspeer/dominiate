--- conflicted
+++ resolved
@@ -305,13 +305,8 @@
 
     # 7: Let's insert here an overly simplistic idea of how to play Crossroads.
     # Or if we don't have a Crossroads, play a Great Hall that we might otherwise
-<<<<<<< HEAD
     # have played in priority level 5. (500-599)
-    "Crossroads" unless my.crossroadsPlayed
-=======
-    # have played in priority level 5.
     "Crossroads" unless my.countInPlay(state.cardInfo.Crossroads) > 0
->>>>>>> 1d01a034
     "Great Hall"
 
     # 8: card-cycling that might improve the hand. (400-499)
@@ -399,12 +394,8 @@
     "Chapel" if wantsToTrash
     "Trader" if wantsToTrash >= multiplier
     "Trade Route" if wantsToTrash >= multiplier
-<<<<<<< HEAD
     "Mint" if my.ai.choose('mint', state, my.hand) # 140
-=======
-    "Mint" if my.ai.choose('mint', state, my.hand)
     "Secret Chamber"
->>>>>>> 1d01a034
     "Pirate Ship"
     "Noble Brigand"
     "Thief"
