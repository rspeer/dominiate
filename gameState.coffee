--- conflicted
+++ resolved
@@ -1079,15 +1079,12 @@
 
 # Utility functions
 # -----------------
-<<<<<<< HEAD
-=======
 # This customized clone function will not make unnecessary copies of
-# cards and AIs.
+# cards and AIs. However, it doesn't seem to work.
 cloneDominionObject = (obj) ->
   if not obj? or typeof obj isnt 'object'
     return obj
 
-  # Look for telltale methods showing that this is an AI or a card.
   if (obj.gainPriority?) or (obj.costInCoins?)
     return obj
   newInstance = new obj.constructor()
@@ -1095,7 +1092,6 @@
     newInstance[key] = cloneDominionObject(value)
   newInstance
 
->>>>>>> 7af41f0b
 # General function to randomly shuffle a list.
 shuffle = (v) ->
   i = v.length
