--- conflicted
+++ resolved
@@ -568,7 +568,6 @@
     vp
 }
 
-<<<<<<< HEAD
 makeCard 'Farming Village', action, {
   cost: 4
   actions: 2
@@ -588,7 +587,8 @@
         state.current.setAside.push(card)
     state.current.discard = state.current.discard.concat(state.current.setAside)
     state.current.setAside = []
-=======
+}
+
 makeCard 'Familiar', action, {
   cost: 3
   costPotion: 1
@@ -598,7 +598,6 @@
   playEffect: (state) ->
     state.attackOpponents (opp) ->
       state.gainCard(opp, c.Curse)
->>>>>>> d534b86d
 }
 
 makeCard "Followers", action, {
@@ -679,7 +678,6 @@
       transferCard(c['Horse Traders'], player.hand, player.duration)
 }
 
-<<<<<<< HEAD
 makeCard 'Hunting Party', action, {
   cost: 5
   actions: 1
@@ -703,7 +701,8 @@
         state.current.setAside.push(card)
     state.current.discard = state.current.discard.concat(state.current.setAside)
     state.current.setAside = []
-=======
+}
+
 makeCard 'Ironworks', action, {
   cost: 4
   playEffect: (state) ->
@@ -721,7 +720,6 @@
       state.current.coins += 1
     if gained.isVictory
       state.current.drawCards(1)
->>>>>>> d534b86d
 }
 
 makeCard "Menagerie", action, {
@@ -768,7 +766,7 @@
     (player) -> player.moatProtected = true
 }
 
-makeCard 'Moneylender', action {
+makeCard 'Moneylender', action, {
   cost: 4
 
   playEffect: (state) ->
@@ -951,7 +949,7 @@
       trashedMaps += 1
 
     if c['Treasure Map'] in state.current.hand
-      doTrash(c['Treasure Map'])
+      state.doTrash(state.current, c['Treasure Map'])
       trashedMaps += 1
 
     if trashedMaps == 2
