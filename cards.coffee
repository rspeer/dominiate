--- conflicted
+++ resolved
@@ -968,12 +968,8 @@
       trashedMaps += 1
 
     if c['Treasure Map'] in state.current.hand
-<<<<<<< HEAD
-      state.doTrash(state.current, c['Treasure Map'])
-=======
       state.current.doTrash(c['Treasure Map'])
       state.log("...and trashing another Treasure Map.")
->>>>>>> dfab3dc1
       trashedMaps += 1
 
     if trashedMaps == 2
@@ -1067,7 +1063,7 @@
   getVP: (state) -> Math.floor(state.current.numActionCardsInDeck() / 3)
 }
 
-makeCard 'Walled VIllage', c.Village, {
+makeCard 'Walled Village', c.Village, {
   cost: 4
   
   #Clean up effect defined in `State.doCleanupPhase`
@@ -1154,3 +1150,7 @@
       state.gainCard(state.current, c.Silver)
     state.current.discard = state.current.discard.concat(state.current.draw)
     state.current.draw = []
+
+# Export functions that are needed elsewhere.
+this.transferCard = transferCard
+this.transferCardToTop = transferCardToTop