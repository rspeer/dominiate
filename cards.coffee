# Dominion cards and their effects are defined in this file.  Each card is a
# singleton, immutable object.

# We begin by creating the `c` object, an exported object with which one can 
# look up any card by its name.
c = {}
this.c = c
c.allCards = []

# Defining cards
# --------------
# Many cards are defined in terms of other cards using a pattern similar to
# inheritance, except without the classes. There is no need for classes because
# there are no separate instances.
# Each Copper is a reference to the same single Copper object, for example.
#
# The `makeCard` function will define a new card and add it to the card list.
# `makeCard` works by copying an existing card object and applying a few new
# properties to it.
# 
# `name` is the name of the card, which will be the card's string
# representation and the key that you look it up in the card list `c` by.
# 
# To define a card independently of any existing card, let `origCard` be the
# abstract card called `basicCard`. To define a card in terms of another card,
# let `origCard` be that card object (probably a member of `c`, such as
# `c.Estate`).
# 
# `props` are the properties of the card that differ from its parent.
# 
# `fake` is true when this should be an abstract card, not a card in the
# supply. Fake cards are simply returned, not added to `c`.

makeCard = (name, origCard, props, fake) ->
  newCard = {}
  for key, value of origCard
    newCard[key] = value
  newCard.name = name
  for key, value of props
    newCard[key] = value
  newCard.parent = origCard.name   # for debugging
  if not fake
    c[name] = newCard
    c.allCards.push(name)
  newCard

#### The basicCard object
# `basicCard` contains all the things that are true by default
# about a card, plus many useful methods that will be available on all cards.
# All other cards should have `basicCard` as an ancestor. Many of the
# properties and methods of `basicCard` are meant to be overridden in
# real cards.
basicCard = {
  # This set of boolean values defines a card's types. Cards may have any
  # number of types.
  isAction: false
  isTreasure: false
  isVictory: false
  isAttack: false
  isReaction: false
  isDuration: false
  isPrize: false
  
  # The **base cost** of a card is defined here. To find out what a card
  # *actually* costs, use the getCost() method.
  cost: 0
  costPotion: 0

  # These methods may be overridden by cards whose costs vary on their own,
  # particularly Peddler.
  costInCoins: (state) -> this.cost
  costInPotions: (state) -> this.costPotion
  
  # Card costs can change according to things external to the card, such as
  # bridges and quarries in play. Therefore, any code that wants to know the
  # actual cost of a card in a state should call `card.getCost(state)`.
  #
  # This method returns a list of two elements, which are the cost in
  # coins and the cost in potions.
  getCost: (state) ->
    coins = this.costInCoins(state)
    coins -= state.bridges
    coins -= state.princesses * 2
    if this.isAction
      coins -= state.quarries * 2
    if coins < 0
      coins = 0
    return [coins, this.costInPotions(state)]
  
  # These properties define simple, non-variable effects of playing a card.
  # They may only have constant numeric values.
  actions: 0
  cards: 0
  coins: 0
  buys: 0
  vp: 0
  trash: 0        # if the card requires trashing for no further effect

  # If a card has simple effects that *vary* based on the state, define
  # them by overriding these methods, which do take the state as a parameter.
  # The constant properties above will be ignored in that case, but you could
  # fill them in with reasonable guesses for the benefit of AI methods that
  # don't want to examine the state.
  getActions: (state) -> this.actions
  getCards: (state) -> this.cards
  getCoins: (state) -> this.coins
  getBuys: (state) -> this.buys
  getTrash: (state) -> this.trash
  getVP: (state) -> this.vp
  
  # getPotion says whether the card provides a potion. There is only one
  # card for which this is true, which is Potion.
  getPotion: (state) -> 0

  # Some cards (Grand Market) may not be bought in certain situations.
  # Use `cards.mayBeBought(state)` to define when. By default, a card may be
  # bought whenever it is in the supply.
  mayBeBought: (state) -> true

  # `card.startingSupply(state)` is called once for each card in the supply
  # at the start of the game, to determine how many of them go into the supply.
  # This is 10 by default, but some types of cards override it.
  startingSupply: (state) -> 10

  #### Complex effects
  # More complex effects of a card can be defined using arbitrary functions
  # that modify the state. These functions are no-ops in `basicCard`, and
  # may be overridden by cards that need them:

  # - What happens when the card is bought?
  buyEffect: (state) ->
  # - What happens when the card is gained?
  gainEffect: (state) ->
  # - What happens (besides the simple effects defined above) when the card is
  #   played?
  playEffect: (state) ->
  # - What happens when this card is in play and another card is gained?
  gainInPlayEffect: (state, card) ->
  # - What happens when this card is in play and another card is specifically
  #   bought?
  buyInPlayEffect: (state, card) ->
  # - What happens when this card is cleaned up from play?
  cleanupEffect: (state) ->
  # - What happens when the card is in play as a Duration at the start of
  #   the turn?
  durationEffect: (state) ->
  # - What happens when the card is shuffled into the draw deck?
  shuffleEffect: (state) ->
  # - What happens when this card is in hand and an opponent plays an attack?
  attackReaction: (state, player) ->
  # - What happens when this card is in hand and its owner gains a card?
  gainReaction: (state, player, card, gainInHand) ->
  
  # This defines everything that happens when a card is played, including
  # basic effects and complex effects defined in `playEffect`. Cards
  # should not override `onPlay`; they should override `playEffect` instead.
  onPlay: (state) ->
    state.current.actions += this.getActions(state)
    state.current.coins += this.getCoins(state)
    state.current.potions += this.getPotion(state)
    state.current.buys += this.getBuys(state)
    cardsToDraw = this.getCards(state)
    cardsToTrash = this.getTrash(state)
    if cardsToDraw > 0
      state.drawCards(state.current, cardsToDraw)
    if cardsToTrash > 0
      state.requireTrash(state.current, cardsToTrash)
    this.playEffect(state)
  
  # Similarly, these are other ways for the game state to interact
  # with the card. Cards should override the `Effect` methods, not these.
  onDuration: (state) ->
    this.durationEffect(state)
  
  onCleanup: (state) ->
    this.cleanupEffect(state)

  onBuy: (state) ->
    this.buyEffect(state)
  
  onGain: (state) ->
    this.gainEffect(state)
  
  reactToAttack: (state, player) ->
    this.attackReaction(state, player)
  
  reactToGain: (state, player, card) ->
    this.gainReaction(state, player, card)
  
  # A card's string representation is its name.
  #
  # If you have a value called
  # `card` that may be a string or a card object, you can ensure that it is
  # a card object by looking up `c[card]`.
  toString: () -> this.name
}

# Base cards
# ----------
# These are the cards that are not Kingdom cards. Most of them appear in every
# game; Potion, Platinum, and Colony appear in only some games.

makeCard 'Curse', basicCard, {
  # Curse is the only card with no type.
  cost: 0
  vp: -1
  startingSupply: (state) ->
    switch state.nPlayers
      when 1, 2 then 10
      when 3 then 20
      when 4 then 30
      when 5 then 40
      else 50
}

# To define victory cards, we define Estate and then derive other cards from
# it.
makeCard 'Estate', basicCard, {
  cost: 2
  isVictory: true
  vp: 1
  startingSupply: (state) ->
    switch state.nPlayers
      when 1, 2 then 8
      else 12 
}

makeCard 'Duchy', c.Estate, {cost: 5, vp: 3}
makeCard 'Province', c.Estate, {
  cost: 8
  vp: 6
  startingSupply: (state) ->
    switch state.nPlayers
      when 1, 2 then 8
      when 3, 4 then 12
      when 5 then 15
      else 18
}
makeCard 'Colony', c.Estate, {cost: 11, vp: 10}

# Now we define the basic treasure cards. Our prototypical card here is
# Silver.

makeCard 'Silver', basicCard, {
  cost: 3
  isTreasure: true
  coins: 2
  startingSupply: (state) -> 40
}

# Copper is actually more complex than Silver: its value can vary when modified
# by Coppersmith.
makeCard 'Copper', c.Silver, {
  cost: 0
  coins: 1
  getCoins: (state) -> state.copperValue ? 1
  startingSupply: (state) -> 60
}

makeCard 'Gold', c.Silver, {
  cost: 6
  coins: 3
  startingSupply: (state) -> 30
}

makeCard 'Platinum', c.Silver, {
  cost: 9,
  coins: 5,
  startingSupply: (state) -> 12
}
makeCard 'Potion', c.Silver, {
  cost: 4
  coins: 0
<<<<<<< HEAD
  # Deleted playEffect. Potions where counted twice.
  # OnPlay() already increases @current.potions via getPotion(state)
=======

>>>>>>> a72751d0
  getPotion: (state) -> 1
  startingSupply: (state) -> 16
}

# Vanilla cards
# -------------
#
# These cards have effects that involve no decisions, and are expressed entirely
# in +actions, +cards, +coins, +buys, and VP.
#
# Action cards may derive from the virtual card called `action`.
action = makeCard 'action', basicCard, {isAction: true}, true

makeCard 'Village', action, {cost: 3, actions: 2, cards: 1}
makeCard "Worker's Village", action, {
  cost: 4
  actions: 2
  cards: 1
  buys: 1
}
makeCard 'Laboratory', action, {cost: 5, actions: 1, cards: 2}
makeCard 'Smithy', action, {cost: 4, cards: 3}
makeCard 'Festival', action, {cost: 5, actions: 2, coins: 2, buys: 1}
makeCard 'Woodcutter', action, {cost: 3, coins: 2, buys: 1}
makeCard 'Great Hall', action, {
  cost: 3, actions: 1, cards: 1, vp: 1, isVictory: true
}
makeCard 'Market', action, {
  cost: 5, actions: 1, cards: 1, coins: 1, buys: 1
}
makeCard 'Bazaar', action, {
  cost: 5, actions: 2, cards: 1, coins: 1
}


# Kingdom Victory cards
# ---------------------
# These cards are all derived from Estate to insure their starting supply
# amount is correct. This goes for multi-type Victory cards too--deriving Great Hall
# from action instead of Estate results in 10 Great Halls in the supply instead of
# 8 for a 2-player game or 12 for more players.

makeCard 'Duke', c.Estate, {
  cost: 5
  getVP: (state) -> state.current.countInDeck('Duchy')
}

makeCard 'Fairgrounds', c.Estate, {
  cost: 6
  getVP: (state) ->
    unique = []
    deck = state.current.getDeck()
    for card in deck
      if card not in unique
        unique.push(card)
    2 * Math.floor(unique.length / 5)    
}

makeCard 'Gardens', c.Estate, {
  cost: 4
  getVP: (state) -> Math.floor(state.current.getDeck().length / 10)
}

makeCard 'Great Hall', c.Estate, {
  isAction: true
  cost: 3
  cards: +1
  actions: +1
}

makeCard 'Harem', c.Estate, {
  isTreasure: true
  cost: 6
  coins: 2
  vp: 2
}

makeCard 'Island', c.Estate, {
  isAction: true
  cost: 4
  vp: 2

  playEffect: (state) ->
    if state.current.hand.length == 0 # handle a weird edge case
      state.log("…setting aside the Island (no other cards in hand).")
    else
      card = state.current.ai.choose('island', state, state.current.hand)
      state.log("…setting aside the Island and a #{card}.")
      state.current.hand.remove(card)
      state.current.mats.island.push(card)

    # removing the Island from play is conditional so it won't break with 
    # Throne Room and King's Court
    if this in state.current.inPlay
      state.current.inPlay.remove(this)
    state.current.mats.island.push(this)
}

makeCard 'Nobles', c.Estate, {
  isAction: true
  cost: 6
  vp: 2

  # Nobles is an example of a card that allows a choice from multiple
  # simple effects. We implement this using the `choose('benefit')` AI method,
  # which is passed a list of benefit objects, one of which it will choose
  # to apply to the state.
  playEffect:
    (state) ->
      benefit = state.current.ai.choose('benefit', state, [
        {actions: 2},
        {cards: 3}
      ])
      applyBenefit(state, benefit)  
}

makeCard 'Vineyard', c.Estate, {
  cost: 0
  costPotion: 1
  getVP: (state) -> Math.floor(state.current.numActionCardsInDeck() / 3)
}
# Duration cards
# --------------
# These cards have additional properties, such as `durationActions`, defining
# constant effects that happen when the card is resolved as a duration card.
# The virtual card `duration` specifies how to process these effects.
duration = makeCard 'duration', action, {
  durationActions: 0
  durationBuys: 0
  durationCoins: 0
  durationCards: 0
  isDuration: true

  durationEffect:
    (state) ->
      state.current.actions += this.durationActions
      state.current.buys += this.durationBuys
      state.current.coins += this.durationCoins
      if this.durationCards > 0
        state.drawCards(state.current, this.durationCards)
}, true

makeCard 'Haven', duration, {
  cost: 2
  cards: +1
  actions: +1
  
  playEffect: (state) ->
    cardInHaven = state.current.ai.choose('putOnDeck', state, state.current.hand)
    if cardInHaven?
      state.log("#{state.current.ai} sets aside a #{cardInHaven} with Haven.")
      transferCard(cardInHaven, state.current.hand, state.current.setAsideByHaven)
    else
      if state.current.hand.length==0
        state.log("#{state.current.ai} has no cards to set aside.")
      else
        state.warn("hand not empty but no card set aside")
  
  durationEffect: (state) ->
    cardFromHaven = state.current.setAsideByHaven.pop()
    if cardFromHaven?
      state.log("#{state.current.ai} picks up a #{cardFromHaven} from Haven.")
      state.current.hand.unshift(cardFromHaven)
}

makeCard 'Caravan', duration, {
  cost: 4
  cards: +1
  actions: +1
  durationCards: +1
}

makeCard 'Fishing Village', duration, {
  cost: 3
  coins: +1
  actions: +2
  durationActions: +1
  durationCoins: +1
}

makeCard 'Wharf', duration, {
  cost: 5
  cards: +2
  buys: +1
  durationCards: +2
  durationBuys: +1
}

makeCard 'Merchant Ship', duration, {
  cost: 5
  coins: +2
  durationCoins: +2
}

makeCard 'Lighthouse', duration, {
  cost: 2
  actions: +1
  coins: +1
  durationCoins: +1

  # The protecting effect is defined in gameState.
}

makeCard 'Outpost', duration, {
  cost: 5
  #effect implemented by gameState
} 

makeCard 'Tactician', duration, {
  cost: 5
  durationActions: +1
  durationBuys: +1
  durationCards: +5

  playEffect: (state) ->
    cardsInHand = state.current.hand.length
    # If any cards can be discarded...
    if cardsInHand > 0
      # Discard the hand and activate the tactician.
      state.log("...discarding the whole hand.")
      state.current.tacticians++
      state.current.discard = state.current.discard.concat(state.current.hand)
      state.current.hand = []
  
  # The cleanupEffect of a dead Tactician is to discard it instead of putting it in the
  # duration area. It's not a duration card in this case.
  cleanupEffect: (state) ->
    if state.current.tacticians > 0
      state.current.tacticians--
    else
      state.log("#{state.current.ai} discards an inactive Tactician.")
      transferCard(c.Tactician, state.current.duration, state.current.discard)
}

# Trash-for-gain cards
# --------------------
# This section describes the actions where you trash one card to gain another.
# I refer to this in general as "upgrading", which is not meant to be specific
# to the card Upgrade.
# 
# The prototype on which we base these cards is Remodel. Most of the other
# cards are variants that simply change the filter for which upgrades are
# possible.
makeCard 'Remodel', action, {
  cost: 4

  upgradeFilter: (state, oldCard, newCard) ->
    [coins1, potions1] = oldCard.getCost(state)
    [coins2, potions2] = newCard.getCost(state)
    return (potions1 >= potions2) and (coins1 + 2 >= coins2)

  playEffect: (state) ->
    choices = upgradeChoices(state, state.current.hand, this.upgradeFilter)
    choice = state.current.ai.choose('upgrade', state, choices)
    if choice isnt null
      [oldCard, newCard] = choice
      state.current.doTrash(oldCard)
      state.gainCard(state.current, newCard)
}

makeCard 'Expand', c.Remodel, {
  cost: 7

  upgradeFilter: (state, oldCard, newCard) ->
    [coins1, potions1] = oldCard.getCost(state)
    [coins2, potions2] = newCard.getCost(state)
    return (potions1 >= potions2) and (coins1 + 3 >= coins2)
}

makeCard 'Upgrade', c.Remodel, {
  cost: 5
  actions: +1
  cards: +1

  upgradeFilter: (state, oldCard, newCard) ->
    [coins1, potions1] = oldCard.getCost(state)
    [coins2, potions2] = newCard.getCost(state)
    return (potions1 == potions2) and (coins1 + 1 == coins2)
}

makeCard 'Remake', c.Remodel, {
  upgradeFilter: (state, oldCard, newCard) ->
    [coins1, potions1] = oldCard.getCost(state)
    [coins2, potions2] = newCard.getCost(state)
    return (potions1 == potions2) and (coins1 + 1 == coins2)

  playEffect: (state) ->
    for i in [1..2]
      choices = upgradeChoices(state, state.current.hand, this.upgradeFilter)
      choice = state.current.ai.choose('upgrade', state, choices)
      if choice isnt null
        [oldCard, newCard] = choice
        state.current.doTrash(oldCard)
        state.gainCard(state.current, newCard)  
}

makeCard 'Mine', c.Remodel, {
  cost: 5

  upgradeFilter: (state, oldCard, newCard) ->
    [coins1, potions1] = oldCard.getCost(state)
    [coins2, potions2] = newCard.getCost(state)
    return (potions1 >= potions2) and (coins1 + 3 >= coins2) \
       and oldCard.isTreasure and newCard.isTreasure
  
  # Modify the Remodel playEffect so that it gains the card in hand.
  playEffect: (state) ->
    choices = upgradeChoices(state, state.current.hand, this.upgradeFilter)
    choice = state.current.ai.choose('upgrade', state, choices)
    if choice isnt null
      [oldCard, newCard] = choice
      state.current.doTrash(oldCard)
      state.gainCard(state.current, newCard, 'hand')
}

# Prize cards
# -----------
# Because Prize cards can only be gained through Tournament, and all have
# cost = 0, startingSupply -> 0, and mayBeBought -> false it is useful to
# have a prototype prize. The prototype has isAction: true since 4 of the 5
# prizes are action cards.

prize = makeCard 'prize', basicCard, {
  cost: 0
  isPrize: true
  isAction: true
  mayBeBought: (state) -> false
  startingSupply: (state) -> 0
}, true

makeCard 'Bag of Gold', prize, {
  actions: +1 
  playEffect: (state) ->
    state.gainCard(state.current, c.Gold, 'draw')
    state.log("...putting the Gold on top of the deck.")
}

makeCard 'Diadem', prize, {
  isAction: false
  isTreasure: true 
  getCoins: (state) -> 2 + state.current.actions
}

makeCard 'Followers', prize, {
  cards: +2
  isAttack: true
  playEffect: (state) ->
    state.gainCard(state.current, c.Estate)
    state.attackOpponents (opp) ->
      state.gainCard(opp, c.Curse)
      if opp.hand.length > 3
        state.requireDiscard(opp, opp.hand.length - 3)
}

# Since there is only one Princess card, and Princess's cost
# reduction effect has the clause "while this is in play",
# state.princesses will never need to be greater than 1.
makeCard 'Princess', prize, {
  buys: 1
  playEffect:
    (state) ->
      state.princesses = 1
}

makeCard 'Trusty Steed', prize, {
  playEffect: (state) ->
    benefit = state.current.ai.choose('benefit', state, [
      {cards: 2, actions: 2},
      {cards: 2, coins: 2},
      {actions: 2, coins: 2},
      {cards: 2, horseEffect: yes},
      {actions: 2, horseEffect: yes},
      {coins: 2, horseEffect: yes}
    ])
    applyBenefit(state, benefit)
}

# Miscellaneous cards
# -------------------
# All of these cards have effects beyond what can be expressed with a
# simple formula, which are generally defined by overriding the complex
# methods such as `playEffect`.

makeCard 'Adventurer', action, {
  cost: 6

  playEffect: (state) ->
    treasuresDrawn = 0
    while treasuresDrawn < 2
      # Take cards one at a time, and either put them in hand or set them
      # aside depending on their type.
      drawn = state.current.getCardsFromDeck(1)
      if drawn.length == 0
        break
      card = drawn[0]
      if card.isTreasure
        treasuresDrawn += 1
        state.current.hand.push(card)
        state.log("...drawing a #{card}.")
      else
        state.current.setAside.push(card)
    state.current.discard = state.current.discard.concat(state.current.setAside)
    state.current.setAside = []
}

makeCard 'Alchemist', action, {
  cost: 3
  costPotion: 1
  actions: +1
  cards: +2

  cleanupEffect:
    (state) ->
      if c.Potion in state.current.inPlay
        transferCardToTop(c.Alchemist, state.current.discard, state.current.draw)
}

makeCard 'Ambassador', action, {
  cost: 3
  isAttack: true

  playEffect: (state) ->
    # Determine the cards and quantities that can be ambassadored
    counts = {}
    for card in state.current.hand
      counts[card] ?= 0
      counts[card] += 1
    choices = []
    for card, count of counts
      if count >= 2
        choices.push [card, 2]
      if count >= 1
        choices.push [card, 1]
      choices.push [card, 0]

    choice = state.current.ai.choose('ambassador', state, choices)

    if choice isnt null
      [cardName, quantity] = choice
      card = c[cardName]
      state.log("...choosing to return #{quantity} #{cardName}.")
      for i in [0...quantity]
        state.current.doTrash(card)
      # Return it to the supply, if it had a slot in the supply to begin with
      if state.supply[card]?
        state.supply[card] += quantity
      state.attackOpponents (opp) ->
        state.gainCard(opp, card)
}

makeCard 'Apothecary', action, {
  cost: 2
  costPotion: 1
  cards: +1
  actions: +1

  playEffect: (state) ->
    drawn = state.getCardsFromDeck(state.current, 4)

    # Sort the cards into coppers and potions, which go to the hand,
    # and others, which go temporarily to the setAside pile.
    state.log("...drawing #{drawn}.")
    for card in drawn
      if card is c.Copper or card is c.Potion
        state.current.hand.push(card)
        state.log("...putting #{card} in the hand.")
      else
        state.current.setAside.push(card)
    
    if state.current.setAside.length > 0
      order = state.current.ai.chooseOrderOnDeck(state, state.current.setAside, state.current)
      state.log("...putting #{order} back on the deck.")
      state.current.draw = order.concat(state.current.draw)
      state.current.setAside = []
}

makeCard 'Bank', c.Silver, {
  cost: 7
  getCoins: (state) ->
    coins = 0
    for card in state.current.inPlay
      if card.isTreasure
        coins += 1
    coins
}

makeCard 'Baron', action, {
  cost: 4
  buys: 1
  playEffect: (state) ->
    discardEstate = no
    if c.Estate in state.current.hand
      discardEstate = state.current.ai.choose('baronDiscard', state, [yes, no])
    if discardEstate
      state.current.doDiscard(c.Estate)
      state.current.coins += 4
    else
      state.gainCard(state.current. c.Estate)
}

makeCard 'Bridge', action, {
  cost: 4
  coins: 1
  buys: 1
  playEffect:
    (state) ->
      state.bridges += 1
}

makeCard 'Bureaucrat', action, {
  cost: 4
  isAttack: true
  playEffect: (state) ->
    state.attackOpponents (opp) ->
      victory = []
      for card in opp.hand
        if card.isVictory
          victory.push(card)
      if victory.length == 0
        state.revealHand(opp)
        state.log("#{opp.ai} reveals a hand with no Victory cards.")
      else
        choice = opp.ai.choose('putOnDeck', state, victory)
        transferCardToTop(choice, opp.hand, opp.draw)
        state.log("#{opp.ai} returns #{choice} to the top of the deck.")
      
}

makeCard 'Cellar', action, {
  cost: 2
  actions: 1
  playEffect: (state) ->
    startingCards = state.current.hand.length
    state.allowDiscard(state.current, Infinity)
    numDiscarded = startingCards - state.current.hand.length
    state.drawCards(state.current, numDiscarded)
}

makeCard 'Chancellor', action, {
  cost: 3
  coins: +2

  playEffect: (state) ->
    player = state.current
    # The AI has the option of reshuffling. Ask directly if it'll take it.
    if player.ai.choose('reshuffle', state, [yes, no])
      state.log("...putting the draw pile into the discard pile.")
      draw = player.draw.slice(0)
      player.draw = []
      player.discard = player.discard.concat(draw)
}

makeCard 'Chapel', action, {
  cost: 2
  playEffect:
    (state) ->
      state.allowTrash(state.current, 4)
}

makeCard 'City', action, {
  cost: 5
  actions: +2
  cards: +1
  
  getCards: (state) ->
    if state.numEmptyPiles() >= 1
      2
    else
      1
  
  getBuys: (state) ->
    if state.numEmptyPiles() >= 2
      1
    else
      0
  
  getCoins: (state) ->
    if state.numEmptyPiles() >= 2
      1
    else
      0
}

makeCard 'Conspirator', action, {
  cost: 4
  coins: 2
  # don't count Duration cards because they're not "played this turn"
  getActions: (state) ->
    if state.current.inPlay.length >= 3
      1
    else
      0
  getCards: (state) ->
    if state.current.inPlay.length >= 3
      1
    else
      0
}

makeCard 'Coppersmith', action, {
  cost: 4
  playEffect:
    (state) ->
      state.copperValue += 1
}

makeCard 'Council Room', action, {
  cost: 5
  cards: 4
  buys: 1
  playEffect: (state) ->
    for opp in state.players[1...]
      state.drawCards(opp, 1)
}

makeCard 'Counting House', action, {
  cost: 5
  playEffect: (state) ->
    coppersFromDiscard = (card for card in state.current.discard when card==c.Copper)
    state.current.discard = (card for card in state.current.discard when card!=c.Copper)
    Array::push.apply state.current.hand, coppersFromDiscard
    state.log("#{state.current.ai} puts " + coppersFromDiscard.length + " Coppers into his hand.")
}

makeCard 'Courtyard', action, {
  cost: 2
  cards: 3
  playEffect: (state) ->
    card = state.current.ai.choose('putOnDeck', state, state.current.hand)
    state.current.doPutOnDeck(card)
}

makeCard 'Cutpurse', action, {
  cost: 4
  coins: +2
  isAttack: true

  playEffect: (state) ->
      state.attackOpponents (opp) ->
        if c.Copper in opp.hand
          opp.doDiscard(c.Copper)
        else
          state.log("#{opp.ai} has no Copper in hand.")
          state.revealHand(opp)
}

makeCard 'Explorer', action, {
  cost: 5

  playEffect: (state) ->
    cardToGain = c.Silver

    if c.Province in state.current.hand
      state.log("…revealing a Province.")
      cardToGain = c.Gold

    if state.countInSupply(cardToGain) > 0
      state.gainCard(state.current, cardToGain, 'hand', true)
      state.log("…and gaining a #{cardToGain}, putting it in the hand.")
    else
      state.log("…but there are no #{cardToGain}s available to gain.")
}

makeCard 'Farming Village', action, {
  cost: 4
  actions: 2
  
  playEffect: (state) ->
    cardsDrawn = 0;
    while cardsDrawn < 1
      drawn = state.current.getCardsFromDeck(1)
      if drawn.length == 0
        break
      card = drawn[0]
      if card.isAction or card.isTreasure
        cardsDrawn += 1
        state.current.hand.push(card)
        state.log("...drawing a #{card}.")
      else
        state.current.setAside.push(card)
    state.current.discard = state.current.discard.concat(state.current.setAside)
    state.current.setAside = []
}

makeCard 'Familiar', action, {
  cost: 3
  costPotion: 1
  actions: +1
  cards: +1
  isAttack: true
  playEffect: (state) ->
    state.attackOpponents (opp) ->
      state.gainCard(opp, c.Curse)
}

# Goons: *see Militia*
makeCard "Grand Market", c.Market, {
  cost: 6
  coins: 2
  actions: 1
  cards: 1
  buys: 1
  # Grand Market is the only card with a non-constant mayBeBought value.
  mayBeBought: (state) ->
    not(c.Copper in state.current.inPlay)
}

makeCard "Harvest", action, {
  cost: 5
  playEffect: (state) ->
    unique = []
    cards = state.discardFromDeck(state.current, 4)
    for card in cards
      if card not in unique
        unique.push(card)
    state.current.coins += unique.length
    state.log("...gaining +$#{unique.length}.")
}

makeCard "Herbalist", action, {
  cost: 2
  buys: +1
  coins: +1

  cleanupEffect: (state) ->
    choices = []
    for card in state.current.inPlay
      if card.isTreasure
        choices.push(card)
    choices.push(null)
    choice = state.current.ai.choose('herbalist', state, choices)
    if choice isnt null
      state.log("#{state.current.ai} uses Herbalist to put #{choice} back on the deck.")
      transferCardToTop(choice, state.current.inPlay, state.current.draw)
      
}

makeCard "Hoard", c.Silver, {
  cost: 6
  gainInPlayEffect: (state, card) ->
    if card.isVictory
      state.gainCard(state.current, c.Gold)
}

makeCard "Horn of Plenty", c.Silver, {
  cost: 5
  coins: 0
  playEffect: (state) -> 
    limit = state.current.numUniqueCardsInPlay()
    choices = []
    for cardName of state.supply
      card = c[cardName]
      [coins, potions] = card.getCost(state)
      if state.supply[cardName] > 0 and potions == 0 and coins <= limit
        choices.push(card)
    state.gainOneOf(state.current, choices)
}

makeCard "Horse Traders", action, {
  cost: 4
  buys: +1
  coins: +3
  isReaction: true
  playEffect:
    (state) -> state.requireDiscard(state.current, 2)

  # Horse Traders is not actually a duration card, but it resolves like one
  # when it is set aside. There seems to be no harm in simplifying by
  # putting it in the duration area.
  durationEffect:
    (state) -> 
      # Pick up Horse Traders and draw another card.
      transferCard(c['Horse Traders'], state.current.duration, state.current.hand)
      state.drawCards(state.current, 1)
  
  attackReaction:
    (state, player) ->
      transferCard(c['Horse Traders'], player.hand, player.duration)
}

makeCard 'Hunting Party', action, {
  cost: 5
  actions: +1
  cards: +1

  playEffect: (state) ->
    state.revealHand(state.current)
    cardsDrawn = 0;
    while cardsDrawn < 1
      drawn = state.current.getCardsFromDeck(1)
      if drawn.length == 0
        break
      card = drawn[0]
      state.log("...revealing a #{card}")

      if card not in state.current.hand
        cardsDrawn += 1
        state.current.hand.push(card)
        state.log("...drawing a #{card}.")
      else
        state.current.setAside.push(card)
    state.current.discard = state.current.discard.concat(state.current.setAside)
    state.current.setAside = []
}

makeCard 'Ironworks', action, {
  cost: 4
  playEffect: (state) ->
    choices = []
    for cardName of state.supply
      card = c[cardName]
      [coins, potions] = card.getCost(state)
      if potions == 0 and coins <= 4
        choices.push(card)
    gained = state.gainOneOf(state.current, choices)
    
    if gained.isAction
      state.current.actions += 1
    if gained.isTreasure
      state.current.coins += 1
    if gained.isVictory
      state.current.drawCards(1)
}

makeCard 'Jester', action, {
  cost: 5
  coins: +2
  isAttack: true

  playEffect: (state) ->
    state.log("#{state.current.ai} gets +$2")
    state.attackOpponents (opp) ->
      card = state.discardFromDeck(opp, 1)[0]
      if card.isVictory
        state.gainCard(opp, c.Curse)
      else if state.current.ai.chooseGain(state, [card, null])
        state.gainCard(state.current, card)
      else
        state.gainCard(opp, card)
}

makeCard 'Library', action, {
  cost: 5

  playEffect: (state) ->
    player = state.current
    while player.hand.length < 7
      drawn = player.getCardsFromDeck(1)

      # If nothing was drawn, the deck and discard pile are empty.
      break if drawn.length == 0

      card = drawn[0]
      if card.isAction
        # Assume the times the AI wants to set the card aside are the times it
        # is on the discard priority list or has a positive discard value.
        if player.ai.choose('discard', state, [card, null])
          state.log("#{player.ai} sets aside a #{card}.")
          player.setAside.push(card)
        else
          state.log("#{player.ai} draws a #{card}.")
          player.hand.push(card)
    
    # Discard the set-aside cards.
    player.discard = player.discard.concat(player.setAside)
    player.setAside = []

}

makeCard "Lookout", action, {
  cost: 3
  actions: +1

  playEffect: (state) ->
    drawn = state.getCardsFromDeck(state.current, 3)
    state.log("...drawing #{drawn}.")
    state.current.setAside = drawn
    trash = state.current.ai.choose('trash', state, drawn)
    if trash isnt null
      # Trash the card, with the side effect of removing it from the choice
      # list.
      state.log("...trashing #{trash}.")
      state.current.setAside.remove(trash)
    
    discard = state.current.ai.choose('discard', state, drawn)
    if discard isnt null
      transferCard(discard, state.current.setAside, state.current.discard)
      state.log("...discarding #{discard}.")
    
    # Put the remaining card back on the deck.
    state.log("...putting #{drawn} back on the deck.")
    state.current.draw = state.current.setAside.concat(state.current.draw)
    state.current.setAside = []
}

makeCard "Masquerade", action, {
  cost: 3
  cards: +2

  playEffect: (state) ->
    # Get everyone's choice of cards to pass.
    passed = []
    for player in state.players
      cardToPass = player.ai.choose('trash', state, player.hand)
      passed.push(cardToPass)

    # Pass the cards.
    for i in [0...state.nPlayers]
      player = state.players[i]
      nextPlayer = state.players[(i + 1) % state.nPlayers]
      cardToPass = passed[i]
      state.log("#{player.ai} passes #{cardToPass}.")
      if cardToPass isnt null
        transferCard(cardToPass, player.hand, nextPlayer.hand)

    # Allow the Masquerade player to trash a card.
    state.allowTrash(state.current, 1)
}

makeCard "Menagerie", action, {
  cost: 3
  actions: +1
  playEffect: (state) ->
    state.revealHand(state.current)
    state.drawCards(state.current, state.current.menagerieDraws())
}

makeCard "Militia", action, {
  cost: 4
  coins: +2
  isAttack: true
  # Militia is a straightforward example of an attack card.
  #
  # All attack effects are wrapped in the `state.attackOpponents`
  # method, to give opponents a chance to play reaction cards.
  playEffect:
    (state) ->
      state.attackOpponents (opp) ->
        if opp.hand.length > 3
          state.requireDiscard(opp, opp.hand.length - 3)
}

makeCard "Mint", action, {
  cost: 5
  buyEffect: (state) ->
    state.quarries = 0
    state.potions = 0
    inPlay = state.current.inPlay
    for i in [inPlay.length-1...-1]
      if inPlay[i].isTreasure
        state.log("...trashing a #{inPlay[i]}.")
        inPlay.splice(i, 1)

  playEffect: (state) ->
    treasures = []
    for card in state.current.hand
      if card.isTreasure
        treasures.push(card)
    choice = state.current.ai.choose('mint', state, treasures)
    if choice isnt null
      state.gainCard(state.current, choice)
}

makeCard "Goons", c.Militia, {
  cost: 6
  coins: +2
  buys: +1

  # The effect of Goons that causes you to gain VP on each buy is 
  # defined in `State.doBuyPhase`. Other than that, Goons is a fancy
  # Militia.
}

makeCard "Moat", action, {
  cost: 2
  cards: +2
  isReaction: true
  # Revealing Moat sets a flag in the player's state, indicating
  # that the player is unaffected by the attack. In this code, Moat
  # is always revealed, without an AI decision.
  attackReaction:
    (state, player) -> player.moatProtected = true
}

makeCard 'Moneylender', action, {
  cost: 4

  playEffect: (state) ->
    if c.Copper in state.current.hand
      state.current.doTrash(c.Copper)
      state.current.coins += 3
}

makeCard "Monument", action, {
  cost: 4
  coins: 2
  playEffect:
    (state) ->
      state.current.chips += 1
}

makeCard "Mountebank", action, {
  cost: 5
  coins: 2
  isAttack: true
  playEffect: (state) ->
    state.attackOpponents (opp) ->
      if c.Curse in opp.hand
        # Discarding a Curse against Mountebank is automatic.
        opp.doDiscard(c.Curse)
      else
        state.gainCard(opp, c.Copper)
        state.gainCard(opp, c.Curse)
}

<<<<<<< HEAD
makeCard 'Nobles', action, {
  cost: 6
  isVictory: true
  vp: 2

  # Nobles is an example of a card that allows a choice from multiple
  # simple effects. We implement this using the `choose('benefit')` AI method,
  # which is passed a list of benefit objects, one of which it will choose
  # to apply to the state.
  playEffect:
    (state) ->
      benefit = state.current.ai.choose('benefit', state, [
        {actions: 2},
        {cards: 3}
      ])
      applyBenefit(state, benefit)
}

=======
>>>>>>> a72751d0
makeCard 'Pawn', action, {
  cost: 2
  playEffect:
    (state) ->
      benefit = state.current.ai.choose('benefit', state, [
        {cards: 1, actions: 1},
        {cards: 1, buys: 1},
        {cards: 1, coins: 1},
        {actions: 1, buys: 1},
        {actions: 1, coins: 1},
        {buys: 1, coins: 1}
      ])
      applyBenefit(state, benefit)
}

makeCard 'Peddler', action, {
  cost: 8
  actions: 1
  cards: 1
  coins: 1
  costInCoins: (state) ->
    cost = 8
    if state.phase is 'buy'
      for card in state.current.inPlay
        if card.isAction
          cost -= 2
          break if cost <= 0
    cost
}

makeCard "Philosopher's Stone", c.Silver, {
  cost: 3
  costPotion: 1
  getCoins: (state) ->
    Math.floor((state.current.draw.length + state.current.discard.length) / 5)
}

makeCard 'Pirate Ship', action, {
  cost: 4
  isAttack: true

  playEffect: (state) ->
    choice = state.current.ai.choose('pirateShip', state, ['coins', 'attack'])

    if choice is 'coins'
      state.current.coins += state.current.mats.pirateShip
      state.log("...getting +$#{state.current.mats.pirateShip}.")
    
    else if choice is 'attack'
      state.log("...attacking the other players.")
      attackSuccess = false

      state.attackOpponents (opp) ->
        drawn = opp.getCardsFromDeck(2)
        state.log("...#{opp.ai} reveals #{drawn}.")
        drawnTreasures = []
        for card in drawn
          if card.isTreasure
            drawnTreasures.push(card)
        treasureToTrash = state.current.ai.choose('trashOppTreasure', state, drawnTreasures)
        if treasureToTrash
          attackSuccess = true
          drawn.remove(treasureToTrash)
          state.log("...#{state.current.ai} trashes #{opp.ai}'s #{treasureToTrash}.")
        state.current.discard = state.current.discard.concat(drawn)
        state.log("...#{opp.ai} discards #{drawn}.")
        
      if attackSuccess
        state.current.mats.pirateShip += 1
        state.log("...#{state.current.ai} takes a Coin token (#{state.current.mats.pirateShip} on the mat).")
}

makeCard 'Quarry', c.Silver, {
  cost: 4
  coins: 1
  playEffect: (state) -> state.quarries += 1
}

makeCard 'Rabble', action, {
  cost: 5
  cards: +3
  isAttack: true
  playEffect: (state) ->
    state.attackOpponents (opp) ->
      drawn = opp.getCardsFromDeck(3)
      state.log("#{opp.ai} draws #{drawn}.")

      for card in drawn
        if card.isTreasure or card.isAction
          state.current.discard.push(card)
          state.log("...discarding #{card}.")
        else
          state.current.setAside.push(card)
      
      if state.current.setAside.length > 0
        order = state.current.ai.chooseOrderOnDeck(state, state.current.setAside, state.current)
        state.log("...putting #{order} back on the deck.")
        state.current.draw = order.concat(state.current.draw)
        state.current.setAside = []
}

makeCard 'Royal Seal', c.Silver, {
  cost: 5

  gainInPlayEffect: (state, card) ->
    player = state.current
    return if player.gainLocation == 'trash'
    source = player[player.gainLocation]
    if player.ai.choose('gainOnDeck', state, [card, null])
      state.log("...putting the #{card} on top of the deck.")
      player.gainLocation = 'draw'
      transferCardToTop(card, source, player.draw)
}

makeCard 'Saboteur', action, {
  cost: 5
  isAttack: true

  upgradeFilter: (state, oldCard, newCard) ->
    [coins1, potions1] = oldCard.getCost(state)
    [coins2, potions2] = newCard.getCost(state)
    return (potions1 >= potions2) and (coins1-2 >= coins2)

  playEffect: (state) ->
    state.attackOpponents (opp) ->
      cardsDrawn = 0;
      while cardsDrawn < 1
        drawn = opp.getCardsFromDeck(1)
        if drawn.length == 0
          if opp.setAside.length > 0
            state.log("#{opp.ai} reveals #{opp.setAside}, but has no cards costing $3 or more in the deck.")
          else
            state.log("#{opp.ai} has no more cards in the deck.")
          break
        card = drawn[0]
        cardCoinCost = card.getCost(state)[0]
        if cardCoinCost >= 3
          if opp.setAside.length == 0
            state.log("...#{opp.ai} reveals #{card}.")
          else
            state.log("...#{opp.ai} reveals #{opp.setAside}, and #{card}.")
          cardsDrawn++
          choices = upgradeChoices(state, drawn, c.Saboteur.upgradeFilter)
          choices.push([card,null])
          choice = opp.ai.choose('upgrade', state, choices)
          drawn.remove(card)
          state.log("...#{state.current.ai} trashes #{opp.ai}'s #{card}.")
          if choice[1] isnt null
            [oldCard, newCard] = choice
            state.gainCard(opp, newCard, 'discard', true)
            state.log("...#{opp.ai} gains #{newCard}.")
          else
            state.log("...#{opp.ai} gains nothing.")
        else
          opp.setAside.push(card)
      if opp.setAside.length > 0
        state.log("...#{opp.ai} discards #{opp.setAside}.")
      opp.discard = opp.discard.concat(opp.setAside)
      opp.setAside = []  
}

makeCard 'Scout', action, {
  cost: 4
  actions: +1

  playEffect: (state) ->
    drawn = state.getCardsFromDeck(state.current, 4)
    state.log("...drawing #{drawn}.")

    # Implemented approximately the same way as Apothecary.
    for card in drawn
      if card.isVictory
        state.current.hand.push(card)
        state.log("...putting #{card} in the hand.")
      else
        state.current.setAside.push(card)
    
    if state.current.setAside.length > 0
      order = state.current.ai.chooseOrderOnDeck(state, state.current.setAside, state.current)
      state.log("...putting #{order} back on the deck.")
      state.current.draw = order.concat(state.current.draw)
      state.current.setAside = []
}

makeCard 'Sea Hag', action, {
  cost: 4
  isAttack: true
  
  playEffect: (state) ->
    state.attackOpponents (opp) ->
      state.discardFromDeck(opp, 1)

      # If no Curses are left to gain, we don't want a Curse to be
      # fished out of the opponent's discard pile
      if state.supply[c.Curse] > 0
        state.gainCard(opp, c.Curse, 'draw')
}

makeCard 'Shanty Town', action, {
  cost: 3
  actions: +2
  playEffect: (state) ->
    state.revealHand(state.current)
    state.drawCards(state.current, state.current.shantyTownDraws())
}

makeCard 'Smugglers', action, {
  cost: 3
  playEffect: (state) ->
    state.gainOneOf(state.current, state.smugglerChoices())
}

makeCard 'Steward', action, {
  cost: 3
  playEffect:
    (state) ->
      benefit = state.current.ai.choose('benefit', state, [
        {cards: 2},
        {coins: 2},
        {trash: 2}
      ])
      applyBenefit(state, benefit)
}

makeCard 'Thief', action, {
  cost: 4
  isAttack: true

  playEffect: (state) ->
    state.attackOpponents (opp) ->
      drawn = opp.getCardsFromDeck(2)
      state.log("...#{opp.ai} reveals #{drawn}.")
      drawnTreasures = []
      for card in drawn
        if card.isTreasure
          drawnTreasures.push(card)
      treasureToTrash = state.current.ai.choose('trashOppTreasure', state, drawnTreasures)
      if treasureToTrash
        drawn.remove(treasureToTrash)
        state.log("...#{state.current.ai} trashes #{opp.ai}'s #{treasureToTrash}.")
        cardToGain =  state.current.ai.chooseGain(state, [treasureToTrash, null])
        if cardToGain
          state.gainCard(state.current, cardToGain, 'discard', true)
          state.log("...#{state.current.ai} gains the trashed #{treasureToTrash}.")
      state.current.discard = state.current.discard.concat(drawn)
      state.log("...#{opp.ai} discards #{drawn}.")
}

makeCard 'Tournament', action, {
  cost: 4
  actions: +1
  playEffect:
    (state) ->
      # All Provinces are automatically revealed.
      opposingProvince = false
      for opp in state.players[1...]
        if c.Province in opp.hand
          state.log("#{opp.ai} reveals a Province.")
          opposingProvince = true
      if c.Province in state.current.hand
        discardProvince = state.current.ai.choose('tournamentDiscard', state, [yes, no])
        if discardProvince
          state.current.doDiscard(c.Province)
          choices = state.prizes.slice(0)
          if state.supply[c.Duchy] > 0
            choices.push(c.Duchy)
          choice = state.gainOneOf(state.current, choices, 'draw')
          if choice isnt null
            state.log("...putting the #{choice} on top of the deck.")
      if not opposingProvince
        state.current.coins += 1
        state.current.drawCards(1)
}

makeCard 'Torturer', action, {
  cost: 5
  cards: +3
  playEffect: (state) ->
    state.attackOpponents (opp) ->
      if opp.ai.choose('torturer', state, ['curse', 'discard']) == 'curse'
        state.gainCard(opp, c.Curse, 'hand')
      else
        state.requireDiscard(opp, 2)
}

makeCard "Trade Route", action, {
  cost: 3
  buys: 1
  getCoins: (state) ->
    state.tradeRouteValue
}

makeCard "Trading Post", action, {
  cost: 5
  playEffect: (state) ->
    state.requireTrash(state.current, 2)
    state.gainCard(state.current, c.Silver, 'hand')
    state.log("...gaining a Silver in hand.")    
}

makeCard 'Treasure Map', action, {
  cost: 4

  playEffect: (state) ->
    trashedMaps = 0

    if c['Treasure Map'] in state.current.inPlay
      state.current.inPlay.remove(c['Treasure Map'])
      state.log("...trashing the Treasure Map.")
      trashedMaps += 1

    if c['Treasure Map'] in state.current.hand
      state.current.doTrash(c['Treasure Map'])
      state.log("...and trashing another Treasure Map.")
      trashedMaps += 1

    if trashedMaps == 2
      numGolds = 0
      for num in [1..4]
        if state.countInSupply(c.Gold) > 0
          state.gainCard(state.current, c.Gold, 'draw')
          numGolds += 1
      state.log("…gaining #{numGolds} Golds, putting them on top of the deck.")      
}

makeCard 'Treasury', c.Market, {
  buys: 0
  
  buyInPlayEffect: (state, card) ->
    if card.isVictory
      state.current.mayReturnTreasury = no
      
  cleanupEffect: (state) ->    
    if state.current.mayReturnTreasury
      transferCardToTop(c.Treasury, state.current.discard, state.current.draw)
      state.log("#{state.current.ai} returns a Treasury to the top of the deck.")    
}

makeCard 'Tribute', action, {
  cost: 5

  playEffect: (state) ->
    revealedCards = state.players[1].discardFromDeck(2)

    unique = []
    for card in revealedCards
      if card not in unique
        unique.push(card)

    for card in unique
      if card.isAction
        state.current.actions += 2
      if card.isTreasure
        state.current.coins += 2
      if card.isVictory
        state.current.drawCards(2)
}

makeCard "Trusty Steed", c["Bag of Gold"], {
  actions: 0
  playEffect: (state) ->
    benefit = state.current.ai.choose('benefit', state, [
      {cards: 2, actions: 2},
      {cards: 2, coins: 2},
      {actions: 2, coins: 2},
      {cards: 2, horseEffect: yes},
      {actions: 2, horseEffect: yes},
      {coins: 2, horseEffect: yes}
    ])
    applyBenefit(state, benefit)
}

makeCard 'University', action, {
  cost: 2
  costPotion: 1
  actions: 2
  playEffect: (state) ->
    choices = []
    for cardName of state.supply
      card = c[cardName]
      [coins, potions] = card.getCost(state)
      if potions == 0 and coins <= 5 and card.isAction
        choices.push(card)
    state.gainOneOf(state.current, choices)
}

makeCard 'Vault', action, {
  cost: 5
  cards: +2

  playEffect: (state) ->
    discarded = state.allowDiscard(state.current, Infinity)
    state.log("...getting +$#{discarded.length} from the Vault.")
    state.current.coins += discarded.length

    for opp in state.players[1...]
      if opp.ai.wantsToDiscard(state) >= 2
        discarded = state.requireDiscard(opp, 2)
        if discarded.length == 2
          state.drawCards(opp, 1)
}

makeCard 'Venture', c.Silver, {
  cost: 5
  coins: 1

  playEffect: (state) ->
    treasuresDrawn = 0
    foundTreasure = null

    while treasuresDrawn < 1
      drawn = state.current.getCardsFromDeck(1)
      if drawn.length == 0
        break
      card = drawn[0]
      if card.isTreasure
        treasuresDrawn += 1
        foundTreasure = card
        state.log("…drawing and playing a #{card}.")
      else
        state.current.setAside.push(card)
    state.current.discard = state.current.discard.concat(state.current.setAside)
    state.current.setAside = []
    
    if treasuresDrawn == 1
      state.current.inPlay.push(foundTreasure)
      foundTreasure.onPlay(state)
}

makeCard 'Walled Village', c.Village, {
  cost: 4
  
  #Clean up effect defined in `State.doCleanupPhase`
}

makeCard 'Warehouse', action, {
  cost: 3
  actions: +1
  playEffect: (state) ->
    state.drawCards(state.current, 3)
    state.requireDiscard(state.current, 3)
}

makeCard 'Watchtower', action, {
  cost: 3
  isReaction: true
  
  playEffect: (state) ->
    handLength = state.current.hand.length
    if handLength < 6
      state.drawCards(state.current, 6 - handLength)
  
  gainReaction: (state, player, card) ->
    return if player.gainLocation == 'trash'
    source = player[player.gainLocation]

    # Determine if the player wants to trash the card. If so, use the
    # Watchtower to do so.
    if player.ai.chooseTrash(state, [card, null]) is card
      # trash the card
      state.log("#{player.ai} reveals a Watchtower and trashes the #{card}.")
      source.remove(card)
      # Note that the gained card now has no location; it's in the trash.
      player.gainLocation = 'trash'
    else if player.ai.choose('gainOnDeck', state, [card, null])
      state.log("#{player.ai} reveals a Watchtower and puts the #{card} on the deck.")
      player.gainLocation = 'draw'
      transferCardToTop(card, source, player.draw)
}

makeCard 'Wishing Well', action, {
  cost: 3
  cards: 1
  actions: 1
  playEffect: (state) ->
    choices = []
    for cardName in c.allCards
      choices.push(c[cardName])
      
    wish = state.current.ai.choose('wish', state, choices)
    state.log("...wishing for a #{wish}.")
    drawn = state.current.getCardsFromDeck(1)
    if drawn.length > 0
      card = drawn[0]
      if card is wish
        state.log("...revealing a #{card} and keeping it.")
        state.current.hand.push(card)
      else
        state.log("...revealing a #{card} and putting it back.")
        state.current.draw.unshift(card)
    else
      state.log("...drawing nothing.")
}

makeCard 'Witch', action, {
  cost: 5
  cards: 2
  playEffect: (state) ->
    state.attackOpponents (opp) ->
      state.gainCard(opp, c.Curse)
}

makeCard 'Workshop', action, {
  cost: 3
  playEffect: (state) ->
    choices = []
    for cardName of state.supply
      card = c[cardName]
      [coins, potions] = card.getCost(state)
      if potions == 0 and coins <= 4
        choices.push(card)
    state.gainOneOf(state.current, choices)
}

# Utility functions
# -----------------

# `transferCard` will move a card from one list to the end of another.
# 
# If you are doing something to each card in a list which might result in
# that card being moved somewhere else, you *must* iterate over the list
# backwards. Otherwise you'll run off the end of the list.
transferCard = (card, fromList, toList) ->
  if card not in fromList
    throw new Error("#{fromList} does not contain #{card}")
  fromList.remove(card)
  toList.push(card)

# `transferCardToTop` will move a card from one list to the front of another.
# This is used to put a card on top of the deck, for example.
transferCardToTop = (card, fromList, toList) ->
  if card not in fromList
    throw new Error("#{fromList} does not contain #{card}")
  fromList.remove(card)
  toList.unshift(card)

# Some cards give you a constant benefit, such as +cards or +actions,
# every time you play them; these benefits are defined directly on the card
# object. Other cards give you such a benefit only under certain conditions,
# and if the benefits are straightforward, we may use `applyBenefit` to make
# them happen. This takes in an object that describes the benefit, and
# applies it to the game state.
#
# The actions that can be performed through `applyBenefit` currently are:
#
# - `{cards: n}`: draw *n* cards
# - `{actions: n}`: get *+n* actions
# - `{buys: n}`: get *+n* buys
# - `{coins: n}`: get *+n* coins
# - `{trash: n}`: trash *n* cards
# - `{horseEffect: yes}`: gain 4 Silvers and discard your draw pile
#
# The basic AI has no rule in it that chooses `horseEffect`.
applyBenefit = (state, benefit) ->
  state.log("#{state.current.ai} chooses #{JSON.stringify(benefit)}.")
  if benefit.cards?
    state.drawCards(state.current, benefit.cards)
  if benefit.actions?
    state.current.actions += benefit.actions
  if benefit.buys?
    state.current.buys += benefit.buys
  if benefit.coins?
    state.current.coins += benefit.coins
  if benefit.trash?
    state.requireTrash(state.current, benefit.trash)
  if benefit.horseEffect
    for i in [0...4]
      state.gainCard(state.current, c.Silver)
    state.current.discard = state.current.discard.concat(state.current.draw)
    state.current.draw = []

# `upgradeChoices` is a helper function to get a list of choices for
# Remodel and similar "upgrading" cards. In addition to the game state, it
# takes in:
# 
# - `cards`: a list of cards that may be improved, which is usually the cards
#   in hand; duplicates are fine.
# - `filter`: a function of (oldCard, newCard) that describes whether the
#   improvement is allowed.
upgradeChoices = (state, cards, filter) ->
  used = []
  choices = []
  for card in cards
    if card not in used
      used.push(card)
      for cardname2 of state.supply
        card2 = c[cardname2]
        if filter(state, card, card2) and state.supply[card2] > 0
          choices.push([card, card2])          
  return choices

# Export functions that are needed elsewhere.
this.transferCard = transferCard
this.transferCardToTop = transferCardToTop<|MERGE_RESOLUTION|>--- conflicted
+++ resolved
@@ -271,12 +271,8 @@
 makeCard 'Potion', c.Silver, {
   cost: 4
   coins: 0
-<<<<<<< HEAD
   # Deleted playEffect. Potions where counted twice.
   # OnPlay() already increases @current.potions via getPotion(state)
-=======
-
->>>>>>> a72751d0
   getPotion: (state) -> 1
   startingSupply: (state) -> 16
 }
@@ -390,7 +386,7 @@
         {actions: 2},
         {cards: 3}
       ])
-      applyBenefit(state, benefit)  
+      applyBenefit(state, benefit)
 }
 
 makeCard 'Vineyard', c.Estate, {
@@ -1292,27 +1288,6 @@
         state.gainCard(opp, c.Curse)
 }
 
-<<<<<<< HEAD
-makeCard 'Nobles', action, {
-  cost: 6
-  isVictory: true
-  vp: 2
-
-  # Nobles is an example of a card that allows a choice from multiple
-  # simple effects. We implement this using the `choose('benefit')` AI method,
-  # which is passed a list of benefit objects, one of which it will choose
-  # to apply to the state.
-  playEffect:
-    (state) ->
-      benefit = state.current.ai.choose('benefit', state, [
-        {actions: 2},
-        {cards: 3}
-      ])
-      applyBenefit(state, benefit)
-}
-
-=======
->>>>>>> a72751d0
 makeCard 'Pawn', action, {
   cost: 2
   playEffect:
