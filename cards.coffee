# Dominion cards and their effects are defined in this file.  Each card is a
# singleton, immutable object.

# We begin by creating the `c` object, an exported object with which one can 
# look up any card by its name.
c = {}
this.c = c
c.allCards = []

# Defining cards
# --------------
# Many cards are defined in terms of other cards using a pattern similar to
# inheritance, except without the classes. There is no need for classes because
# there are no separate instances.
# Each Copper is a reference to the same single Copper object, for example.
#
# The `makeCard` function will define a new card and add it to the card list.
# `makeCard` works by copying an existing card object and applying a few new
# properties to it.
# 
# `name` is the name of the card, which will be the card's string
# representation and the key that you look it up in the card list `c` by.
# 
# To define a card independently of any existing card, let `origCard` be the
# abstract card called `basicCard`. To define a card in terms of another card,
# let `origCard` be that card object (probably a member of `c`, such as
# `c.Estate`).
# 
# `props` are the properties of the card that differ from its parent.
# 
# `fake` is true when this should be an abstract card, not a card in the
# supply. Fake cards are simply returned, not added to `c`.

makeCard = (name, origCard, props, fake) ->
  newCard = {}
  for key, value of origCard
    newCard[key] = value
  newCard.name = name
  for key, value of props
    newCard[key] = value
  newCard.parent = origCard.name   # for debugging
  if not fake
    c[name] = newCard
    c.allCards.push(name)
  newCard

#### The basicCard object
# `basicCard` contains all the things that are true by default
# about a card, plus many useful methods that will be available on all cards.
# All other cards should have `basicCard` as an ancestor. Many of the
# properties and methods of `basicCard` are meant to be overridden in
# real cards.
basicCard = {
  # This set of boolean values defines a card's types. Cards may have any
  # number of types.
  isAction: false
  isTreasure: false
  isVictory: false
  isAttack: false
  isReaction: false
  isDuration: false
  isPrize: false
  
  # The **base cost** of a card is defined here. To find out what a card
  # *actually* costs, use the getCost() method.
  cost: 0
  costPotion: 0

  # These methods may be overridden by cards whose costs vary on their own,
  # particularly Peddler.
  costInCoins: (state) -> this.cost
  costInPotions: (state) -> this.costPotion
  
  # Card costs can change according to things external to the card, such as
  # bridges and quarries in play. Therefore, any code that wants to know the
  # actual cost of a card in a state should call `card.getCost(state)`.
  #
  # This method returns a list of two elements, which are the cost in
  # coins and the cost in potions.
  getCost: (state) ->
    coins = this.costInCoins(state)
    coins -= state.bridges
    coins -= state.princesses * 2
    if this.isAction
      coins -= state.quarries * 2
    if coins < 0
      coins = 0
    return [coins, this.costInPotions(state)]
  
  # These properties define simple, non-variable effects of playing a card.
  # They may only have constant numeric values.
  actions: 0
  cards: 0
  coins: 0
  buys: 0
  vp: 0
  trash: 0        # if the card requires trashing for no further effect

  # If a card has simple effects that *vary* based on the state, define
  # them by overriding these methods, which do take the state as a parameter.
  # The constant properties above will be ignored in that case, but you could
  # fill them in with reasonable guesses for the benefit of AI methods that
  # don't want to examine the state.
  getActions: (state) -> this.actions
  getCards: (state) -> this.cards
  getCoins: (state) -> this.coins
  getBuys: (state) -> this.buys
  getTrash: (state) -> this.trash
  getVP: (state) -> this.vp
  
  # getPotion says whether the card provides a potion. There is only one
  # card for which this is true, which is Potion.
  getPotion: (state) -> 0

  # Some cards (Grand Market) may not be bought in certain situations.
  # Use `cards.mayBeBought(state)` to define when. By default, a card may be
  # bought whenever it is in the supply.
  mayBeBought: (state) -> true

  # `card.startingSupply(state)` is called once for each card in the supply
  # at the start of the game, to determine how many of them go into the supply.
  # This is 10 by default, but some types of cards override it.
  startingSupply: (state) -> 10

  #### Complex effects
  # More complex effects of a card can be defined using arbitrary functions
  # that modify the state. These functions are no-ops in `basicCard`, and
  # may be overridden by cards that need them:

  # - What happens when the card is bought?
  buyEffect: (state) ->
  # - What happens when the card is gained?
  gainEffect: (state) ->
  # - What happens (besides the simple effects defined above) when the card is
  #   played?
  playEffect: (state) ->
  # - What happens when this card is in play and another card is gained?
  gainInPlayEffect: (state, card) ->
  # - What happens when this card is in play and another card is specifically
  #   bought?
  buyInPlayEffect: (state, card) ->
  # - What happens when this card is cleaned up from play?
  cleanupEffect: (state) ->
  # - What happens when the card is in play as a Duration at the start of
  #   the turn?
  durationEffect: (state) ->
  # - What happens when the card is shuffled into the draw deck?
  shuffleEffect: (state) ->
  # - What happens when this card is in hand and an opponent plays an attack?
  attackReaction: (state, player) ->
  # - What happens when this card is in hand and its owner gains a card?
  gainReaction: (state, player, card, gainInHand) ->
  
  # This defines everything that happens when a card is played, including
  # basic effects and complex effects defined in `playEffect`. Cards
  # should not override `onPlay`; they should override `playEffect` instead.
  onPlay: (state) ->
    state.current.actions += this.getActions(state)
    state.current.coins += this.getCoins(state)
    state.current.potions += this.getPotion(state)
    state.current.buys += this.getBuys(state)
    cardsToDraw = this.getCards(state)
    cardsToTrash = this.getTrash(state)
    if cardsToDraw > 0
      state.drawCards(state.current, cardsToDraw)
    if cardsToTrash > 0
      state.requireTrash(state.current, cardsToTrash)
    this.playEffect(state)
  
  # Similarly, these are other ways for the game state to interact
  # with the card. Cards should override the `Effect` methods, not these.
  onDuration: (state) ->
    this.durationEffect(state)
  
  onCleanup: (state) ->
    this.cleanupEffect(state)

  onBuy: (state) ->
    this.buyEffect(state)
  
  onGain: (state, player) ->
    this.gainEffect(state, player)
  
  reactToAttack: (state, player) ->
    this.attackReaction(state, player)
  
  reactToGain: (state, player, card) ->
    this.gainReaction(state, player, card)
  
  # A card's string representation is its name.
  #
  # If you have a value called
  # `card` that may be a string or a card object, you can ensure that it is
  # a card object by looking up `c[card]`.
  toString: () -> this.name
}

# Base cards
# ----------
# These are the cards that are not Kingdom cards. Most of them appear in every
# game; Potion, Platinum, and Colony appear in only some games.

makeCard 'Curse', basicCard, {
  # Curse is the only card with no type.
  cost: 0
  vp: -1
  startingSupply: (state) ->
    switch state.nPlayers
      when 1, 2 then 10
      when 3 then 20
      when 4 then 30
      when 5 then 40
      else 50
}

# To define victory cards, we define Estate and then derive other cards from
# it.
makeCard 'Estate', basicCard, {
  cost: 2
  isVictory: true
  vp: 1
  startingSupply: (state) ->
    switch state.nPlayers
      when 1, 2 then 8
      else 12 
}

makeCard 'Duchy', c.Estate, {cost: 5, vp: 3}
makeCard 'Province', c.Estate, {
  cost: 8
  vp: 6
  startingSupply: (state) ->
    switch state.nPlayers
      when 1, 2 then 8
      when 3, 4 then 12
      when 5 then 15
      else 18
}
makeCard 'Colony', c.Estate, {cost: 11, vp: 10}

# Now we define the basic treasure cards. Our prototypical card here is
# Silver.

makeCard 'Silver', basicCard, {
  cost: 3
  isTreasure: true
  coins: 2
  startingSupply: (state) -> 40
}

# Copper is actually more complex than Silver: its value can vary when modified
# by Coppersmith.
makeCard 'Copper', c.Silver, {
  cost: 0
  coins: 1
  getCoins: (state) -> state.copperValue ? 1
  startingSupply: (state) -> 60
}

makeCard 'Gold', c.Silver, {
  cost: 6
  coins: 3
  startingSupply: (state) -> 30
}

makeCard 'Platinum', c.Silver, {
  cost: 9,
  coins: 5,
  startingSupply: (state) -> 12
}
makeCard 'Potion', c.Silver, {
  cost: 4
  coins: 0
  # Deleted playEffect. Potions where counted twice.
  # OnPlay() already increases @current.potions via getPotion(state)
  getPotion: (state) -> 1
  startingSupply: (state) -> 16
}

# Vanilla cards
# -------------
#
# These cards have effects that involve no decisions, and are expressed entirely
# in +actions, +cards, +coins, +buys, and VP.
#
# Action cards may derive from the virtual card called `action`.
action = makeCard 'action', basicCard, {isAction: true}, true

makeCard 'Village', action, {cost: 3, actions: 2, cards: 1}
makeCard "Worker's Village", action, {
  cost: 4
  actions: 2
  cards: 1
  buys: 1
}
makeCard 'Laboratory', action, {cost: 5, actions: 1, cards: 2}
makeCard 'Smithy', action, {cost: 4, cards: 3}
makeCard 'Festival', action, {cost: 5, actions: 2, coins: 2, buys: 1}
makeCard 'Woodcutter', action, {cost: 3, coins: 2, buys: 1}
makeCard 'Market', action, {
  cost: 5, actions: 1, cards: 1, coins: 1, buys: 1
}
makeCard 'Bazaar', action, {
  cost: 5, actions: 2, cards: 1, coins: 1
}

# Kingdom Victory cards
# ---------------------
# These cards are all derived from Estate to insure their starting supply
# amount is correct. This goes for multi-type Victory cards too--deriving Great Hall
# from action instead of Estate results in 10 Great Halls in the supply instead of
# 8 for a 2-player game or 12 for more players.

makeCard 'Duke', c.Estate, {
  cost: 5
  getVP: (state) -> state.current.countInDeck('Duchy')
}

makeCard 'Fairgrounds', c.Estate, {
  cost: 6
  getVP: (state) ->
    unique = []
    deck = state.current.getDeck()
    for card in deck
      if card not in unique
        unique.push(card)
    2 * Math.floor(unique.length / 5)    
}

makeCard 'Gardens', c.Estate, {
  cost: 4
  getVP: (state) -> Math.floor(state.current.getDeck().length / 10)
}

makeCard 'Great Hall', c.Estate, {
  isAction: true
  cost: 3
  cards: +1
  actions: +1
}

makeCard 'Harem', c.Estate, {
  isTreasure: true
  cost: 6
  coins: 2
  vp: 2
}

makeCard 'Island', c.Estate, {
  isAction: true
  cost: 4
  vp: 2

  playEffect: (state) ->
    if state.current.hand.length == 0 # handle a weird edge case
      state.log("…setting aside the Island (no other cards in hand).")
    else
      card = state.current.ai.choose('island', state, state.current.hand)
      state.log("…setting aside the Island and a #{card}.")
      state.current.hand.remove(card)
      state.current.mats.island.push(card)

    # removing the Island from play is conditional so it won't break with 
    # Throne Room and King's Court
    if this in state.current.inPlay
      state.current.inPlay.remove(this)
    state.current.mats.island.push(this)
}

makeCard 'Nobles', c.Estate, {
  isAction: true
  cost: 6
  vp: 2

  # Nobles is an example of a card that allows a choice from multiple
  # simple effects. We implement this using the `choose('benefit')` AI method,
  # which is passed a list of benefit objects, one of which it will choose
  # to apply to the state.
  playEffect:
    (state) ->
      benefit = state.current.ai.choose('benefit', state, [
        {actions: 2},
        {cards: 3}
      ])
      applyBenefit(state, benefit)
}

makeCard 'Vineyard', c.Estate, {
  cost: 0
  costPotion: 1
  getVP: (state) -> Math.floor(state.current.numActionCardsInDeck() / 3)
}

# Kingdom Treasure cards
# ----------------------
# Kingdom cards that are also treasure cards derive from treasure, which
# derives from Silver, but with a changed startingSupply.

treasure = makeCard 'treasure', c.Silver, {startingSupply: (state) -> 10}, true

makeCard 'Bank', treasure, {
  cost: 7
  getCoins: (state) ->
    coins = 0
    for card in state.current.inPlay
      if card.isTreasure
        coins += 1
    coins
  playEffect: (state) ->
    state.log("...which is worth #{this.getCoins(state)}.")
}

makeCard "Hoard", treasure, {
  cost: 6
  buyInPlayEffect: (state, card) ->
    if card.isVictory
      state.gainCard(state.current, c.Gold, 'discard', true)
      state.log("...gaining a Gold.")
}

makeCard "Horn of Plenty", treasure, {
  cost: 5
  coins: 0
  playEffect: (state) -> 
    limit = state.current.numUniqueCardsInPlay()
    choices = []
    for cardName of state.supply
      card = c[cardName]
      [coins, potions] = card.getCost(state)
      if state.supply[cardName] > 0 and potions == 0 and coins <= limit
        choices.push(card)
    choice = state.gainOneOf(state.current, choices)
    if choice.isVictory
      state.current.inPlay.remove(this)
      state.log("...#{state.current.ai} trashes the Horn of Plenty.")
}

makeCard 'Loan', treasure, {
  coins: 1
  playEffect: (state) ->
    drawn = state.current.dig(state,
      (state, card) -> card.isTreasure
    )    
    if drawn[0]?
      treasure = drawn[0]
      trash = state.current.ai.choose('trash', state, [treasure, null])
      if trash?
        state.log("...trashing the #{treasure}.")
        drawn.remove(treasure)
      else
        state.log("...discarding the #{treasure}.")
        state.current.discard.push(treasure)
}

makeCard "Philosopher's Stone", treasure, {
  cost: 3
  costPotion: 1
  getCoins: (state) ->
    Math.floor((state.current.draw.length + state.current.discard.length) / 5)
  playEffect: (state) ->
    state.log("...which is worth #{this.getCoins(state)}.")
}

makeCard 'Quarry', treasure, {
  cost: 4
  coins: 1
  playEffect: (state) -> state.quarries += 1
}

makeCard 'Royal Seal', treasure, {
  cost: 5
  gainInPlayEffect: (state, card) ->
    player = state.current
    return if player.gainLocation == 'trash'
    source = player[player.gainLocation]
    if player.ai.choose('gainOnDeck', state, [card, null])
      state.log("...putting the #{card} on top of the deck.")
      player.gainLocation = 'draw'
      transferCardToTop(card, source, player.draw)
}

makeCard 'Talisman', treasure, {
  cost: 4
  coins: 1
  buyInPlayEffect: (state, card) ->
    if card.getCost(state)[0] <= 4 and not card.isVictory
      state.gainCard(state.current, card, 'discard', true)
      state.log("...gaining a #{card}.")
}

makeCard 'Venture', treasure, {
  cost: 5
  coins: 1
  playEffect: (state) ->
    drawn = state.current.dig(state,
      (state, card) -> card.isTreasure
    )
    if drawn[0]?
      treasure = drawn[0]
      state.log("...playing #{treasure}.")
      state.current.inPlay.push(treasure)
      treasure.onPlay(state)
}

# Duration cards
# --------------
# These cards have additional properties, such as `durationActions`, defining
# constant effects that happen when the card is resolved as a duration card.
# The virtual card `duration` specifies how to process these effects.
duration = makeCard 'duration', action, {
  durationActions: 0
  durationBuys: 0
  durationCoins: 0
  durationCards: 0
  isDuration: true

  durationEffect:
    (state) ->
      state.current.actions += this.durationActions
      state.current.buys += this.durationBuys
      state.current.coins += this.durationCoins
      if this.durationCards > 0
        state.drawCards(state.current, this.durationCards)
}, true

makeCard 'Haven', duration, {
  cost: 2
  cards: +1
  actions: +1
  
  playEffect: (state) ->
    cardInHaven = state.current.ai.choose('putOnDeck', state, state.current.hand)
    if cardInHaven?
      state.log("#{state.current.ai} sets aside a #{cardInHaven} with Haven.")
      transferCard(cardInHaven, state.current.hand, state.current.setAsideByHaven)
    else
      if state.current.hand.length==0
        state.log("#{state.current.ai} has no cards to set aside.")
      else
        state.warn("hand not empty but no card set aside")
  
  durationEffect: (state) ->
    cardFromHaven = state.current.setAsideByHaven.pop()
    if cardFromHaven?
      state.log("#{state.current.ai} picks up a #{cardFromHaven} from Haven.")
      state.current.hand.unshift(cardFromHaven)
}

makeCard 'Caravan', duration, {
  cost: 4
  cards: +1
  actions: +1
  durationCards: +1
}

makeCard 'Fishing Village', duration, {
  cost: 3
  coins: +1
  actions: +2
  durationActions: +1
  durationCoins: +1
}

makeCard 'Wharf', duration, {
  cost: 5
  cards: +2
  buys: +1
  durationCards: +2
  durationBuys: +1
}

makeCard 'Merchant Ship', duration, {
  cost: 5
  coins: +2
  durationCoins: +2
}

makeCard 'Lighthouse', duration, {
  cost: 2
  actions: +1
  coins: +1
  durationCoins: +1

  # The protecting effect is defined in gameState.
}

makeCard 'Outpost', duration, {
  cost: 5
  #effect implemented by gameState
} 

makeCard 'Tactician', duration, {
  cost: 5
  durationActions: +1
  durationBuys: +1
  durationCards: +5

  playEffect: (state) ->
    cardsInHand = state.current.hand.length
    # If any cards can be discarded...
    if cardsInHand > 0
      # Discard the hand and activate the tactician.
      state.log("...discarding the whole hand.")
      state.current.tacticians++
      state.current.discard = state.current.discard.concat(state.current.hand)
      state.current.hand = []
  
  # The cleanupEffect of a dead Tactician is to discard it instead of putting it in the
  # duration area. It's not a duration card in this case.
  cleanupEffect: (state) ->
    if state.current.tacticians > 0
      state.current.tacticians--
    else
      state.log("#{state.current.ai} discards an inactive Tactician.")
      transferCard(c.Tactician, state.current.duration, state.current.discard)
}

# Trash-for-gain cards
# --------------------
# This section describes the actions where you trash one card to gain another.
# I refer to this in general as "upgrading", which is not meant to be specific
# to the card Upgrade.
# 
# The prototype on which we base these cards is Remodel. Most of the other
# cards are variants that simply change the filter for which upgrades are
# possible.
makeCard 'Remodel', action, {
  cost: 4

  upgradeFilter: (state, oldCard, newCard) ->
    [coins1, potions1] = oldCard.getCost(state)
    [coins2, potions2] = newCard.getCost(state)
    return (potions1 >= potions2) and (coins1 + 2 >= coins2)

  playEffect: (state) ->
    choices = upgradeChoices(state, state.current.hand, this.upgradeFilter)
    choice = state.current.ai.choose('upgrade', state, choices)
    if choice isnt null
      [oldCard, newCard] = choice
      state.current.doTrash(oldCard)
      state.gainCard(state.current, newCard)
}

makeCard 'Expand', c.Remodel, {
  cost: 7

  upgradeFilter: (state, oldCard, newCard) ->
    [coins1, potions1] = oldCard.getCost(state)
    [coins2, potions2] = newCard.getCost(state)
    return (potions1 >= potions2) and (coins1 + 3 >= coins2)
}

makeCard 'Upgrade', c.Remodel, {
  cost: 5
  actions: +1
  cards: +1

  upgradeFilter: (state, oldCard, newCard) ->
    [coins1, potions1] = oldCard.getCost(state)
    [coins2, potions2] = newCard.getCost(state)
    return (potions1 == potions2) and (coins1 + 1 == coins2)
}

makeCard 'Remake', c.Remodel, {
  upgradeFilter: (state, oldCard, newCard) ->
    [coins1, potions1] = oldCard.getCost(state)
    [coins2, potions2] = newCard.getCost(state)
    return (potions1 == potions2) and (coins1 + 1 == coins2)

  playEffect: (state) ->
    for i in [1..2]
      choices = upgradeChoices(state, state.current.hand, this.upgradeFilter)
      choice = state.current.ai.choose('upgrade', state, choices)
      if choice isnt null
        [oldCard, newCard] = choice
        state.current.doTrash(oldCard)
        state.gainCard(state.current, newCard)  
}

makeCard 'Mine', c.Remodel, {
  cost: 5

  upgradeFilter: (state, oldCard, newCard) ->
    [coins1, potions1] = oldCard.getCost(state)
    [coins2, potions2] = newCard.getCost(state)
    return (potions1 >= potions2) and (coins1 + 3 >= coins2) \
       and oldCard.isTreasure and newCard.isTreasure
  
  # Modify the Remodel playEffect so that it gains the card in hand.
  playEffect: (state) ->
    choices = upgradeChoices(state, state.current.hand, this.upgradeFilter)
    choice = state.current.ai.choose('upgrade', state, choices)
    if choice isnt null
      [oldCard, newCard] = choice
      state.current.doTrash(oldCard)
      state.gainCard(state.current, newCard, 'hand')
}

# Prize cards
# -----------
# Because Prize cards can only be gained through Tournament, and all have
# cost = 0, startingSupply -> 0, and mayBeBought -> false it is useful to
# have a prototype prize. The prototype has isAction: true since 4 of the 5
# prizes are action cards.

prize = makeCard 'prize', basicCard, {
  cost: 0
  isPrize: true
  isAction: true
  mayBeBought: (state) -> false
  startingSupply: (state) -> 0
}, true

makeCard 'Bag of Gold', prize, {
  actions: +1 
  playEffect: (state) ->
    state.gainCard(state.current, c.Gold, 'draw')
    state.log("...putting the Gold on top of the deck.")
}

makeCard 'Diadem', prize, {
  isAction: false
  isTreasure: true 
  getCoins: (state) -> 2 + state.current.actions
}

makeCard 'Followers', prize, {
  cards: +2
  isAttack: true
  playEffect: (state) ->
    state.gainCard(state.current, c.Estate)
    state.attackOpponents (opp) ->
      state.gainCard(opp, c.Curse)
      if opp.hand.length > 3
        state.requireDiscard(opp, opp.hand.length - 3)
}

# Since there is only one Princess card, and Princess's cost
# reduction effect has the clause "while this is in play",
# state.princesses will never need to be greater than 1.
makeCard 'Princess', prize, {
  buys: 1
  playEffect:
    (state) ->
      state.princesses = 1
}

makeCard 'Trusty Steed', prize, {
  playEffect: (state) ->
    benefit = state.current.ai.choose('benefit', state, [
      {cards: 2, actions: 2},
      {cards: 2, coins: 2},
      {actions: 2, coins: 2},
      {cards: 2, horseEffect: yes},
      {actions: 2, horseEffect: yes},
      {coins: 2, horseEffect: yes}
    ])
    applyBenefit(state, benefit)
}

# Attack cards
# ------------
# Cards with the type Attack; their prototype is just used so
# isAttack: true doesn't need to be rewritten every time.

attack = makeCard 'attack', action, {isAttack: true}, true

makeCard 'Ambassador', attack, {
  cost: 3

  playEffect: (state) ->
    # Determine the cards and quantities that can be ambassadored
    counts = {}
    for card in state.current.hand
      counts[card] ?= 0
      counts[card] += 1
    choices = []
    for card, count of counts
      if count >= 2
        choices.push [card, 2]
      if count >= 1
        choices.push [card, 1]
      choices.push [card, 0]

    choice = state.current.ai.choose('ambassador', state, choices)

    if choice isnt null
      [cardName, quantity] = choice
      card = c[cardName]
      state.log("...choosing to return #{quantity} #{cardName}.")
      for i in [0...quantity]
        state.current.doTrash(card)
      # Return it to the supply, if it had a slot in the supply to begin with
      if state.supply[card]?
        state.supply[card] += quantity
      state.attackOpponents (opp) ->
        state.gainCard(opp, card)
}

makeCard 'Bureaucrat', attack, {
  cost: 4
  playEffect: (state) ->
    state.gainCard(state.current, c.Silver, 'draw')
    state.attackOpponents (opp) ->
      victory = []
      if not opp.hand?
        state.log(opp)
        throw new Error("#{opp} has no hand attribute")
      for card in opp.hand
        if card.isVictory
          victory.push(card)
      if victory.length == 0
        state.revealHand(opp)
        state.log("#{opp.ai} reveals a hand with no Victory cards.")
      else
        choice = opp.ai.choose('putOnDeck', state, victory)
        transferCardToTop(choice, opp.hand, opp.draw)
        state.log("#{opp.ai} returns #{choice} to the top of the deck.")
}

makeCard 'Cutpurse', attack, {
  cost: 4
  coins: +2
  playEffect: (state) ->
      state.attackOpponents (opp) ->
        if c.Copper in opp.hand
          opp.doDiscard(c.Copper)
        else
          state.log("#{opp.ai} has no Copper in hand.")
          state.revealHand(opp)
}

makeCard 'Familiar', attack, {
  cost: 3
  costPotion: 1
  cards: +1
  actions: +1
  playEffect: (state) ->
    state.attackOpponents (opp) ->
      state.gainCard(opp, c.Curse)
}

makeCard 'Fortune Teller', attack, {
  cost: 3
  coins: +2
  playEffect: (state) ->
    state.attackOpponents (opp) ->
      drawn = opp.dig(state,
        (state, card) -> card.isVictory or card is c.Curse
      )
      if drawn[0]?
        card = drawn[0]
        transferCardToTop(card, drawn, opp.draw)
        state.log("...#{opp.ai} puts #{card} on top of the deck.")
}

# Goons: *see Militia*
makeCard 'Jester', attack, {
  cost: 5
  coins: +2

  playEffect: (state) ->
    state.attackOpponents (opp) ->
      card = state.discardFromDeck(opp, 1)[0]
      if card?
        if card.isVictory
          state.gainCard(opp, c.Curse)
        else if state.current.ai.chooseGain(state, [card, null])
          state.gainCard(state.current, card)
        else
          state.gainCard(opp, card)
}

makeCard "Militia", attack, {
  cost: 4
  coins: +2
  # Militia is a straightforward example of an attack card.
  #
  # All attack effects are wrapped in the `state.attackOpponents`
  # method, to give opponents a chance to play reaction cards.
  playEffect:
    (state) ->
      state.attackOpponents (opp) ->
        if opp.hand.length > 3
          state.requireDiscard(opp, opp.hand.length - 3)
}

makeCard "Goons", c.Militia, {
  cost: 6
  buys: +1

  # The effect of Goons that causes you to gain VP on each buy is 
  # defined in `State.doBuyPhase`. Other than that, Goons is a fancy
  # Militia.
}

makeCard "Mountebank", attack, {
  cost: 5
  coins: +2
  playEffect: (state) ->
    state.attackOpponents (opp) ->
      if c.Curse in opp.hand
        # Discarding a Curse against Mountebank is automatic.
        opp.doDiscard(c.Curse)
      else
        state.gainCard(opp, c.Copper)
        state.gainCard(opp, c.Curse)
}

makeCard 'Pirate Ship', attack, {
  cost: 4

  playEffect: (state) ->
    choice = state.current.ai.choose('pirateShip', state, ['coins','attack'])
    if choice is 'coins'
      state.current.coins += state.current.mats.pirateShip
      state.log("...getting +$#{state.current.mats.pirateShip}.")
    else if choice is 'attack'
      state.log("...attacking the other players.")
      attackSuccess = false

      state.attackOpponents (opp) ->
        drawn = opp.getCardsFromDeck(2)
        state.log("...#{opp.ai} reveals #{drawn}.")
        drawnTreasures = []
        for card in drawn
          if card.isTreasure
            drawnTreasures.push(card)
        treasureToTrash = state.current.ai.choose('trashOppTreasure', state, drawnTreasures)
        if treasureToTrash
          attackSuccess = true
          drawn.remove(treasureToTrash)
          state.log("...#{state.current.ai} trashes #{opp.ai}'s #{treasureToTrash}.")
        state.current.discard.concat (drawn)
        state.log("...#{opp.ai} discards #{drawn}.")
        
      if attackSuccess
        state.current.mats.pirateShip += 1
        state.log("...#{state.current.ai} takes a Coin token (#{state.current.mats.pirateShip} on the mat).")
}

makeCard 'Rabble', attack, {
  cost: 5
  cards: +3
  playEffect: (state) ->
    state.attackOpponents (opp) ->
      drawn = opp.getCardsFromDeck(3)
      state.log("#{opp.ai} draws #{drawn}.")

      for card in drawn
        if card.isTreasure or card.isAction
          state.current.discard.push(card)
          state.log("...discarding #{card}.")
        else
          state.current.setAside.push(card)
      
      if state.current.setAside.length > 0
        order = state.current.ai.chooseOrderOnDeck(state, state.current.setAside, state.current)
        state.log("...putting #{order} back on the deck.")
        state.current.draw = order.concat(state.current.draw)
        state.current.setAside = []
}

makeCard 'Saboteur', attack, {
  cost: 5
  upgradeFilter: (state, oldCard, newCard) ->
    [coins1, potions1] = oldCard.getCost(state)
    [coins2, potions2] = newCard.getCost(state)
    return (potions1 >= potions2) and (coins1-2 >= coins2)
  playEffect: (state) ->
    state.attackOpponents (opp) ->
      drawn = opp.dig(state,
        (state, card) -> card.getCost(state)[0] >= 3                      
      )
      if drawn[0]?
        cardToTrash = drawn[0]
        state.log("...#{state.current.ai} trashes #{opp.ai}'s #{cardToTrash}.")
        choices = upgradeChoices(state, drawn, c.Saboteur.upgradeFilter)
        choices.push([cardToTrash,null])
        choice = opp.ai.choose('upgrade', state, choices)
        newCard = choice[1]
        if newCard?
          state.gainCard(opp, newCard, 'discard', true)
          state.log("...#{opp.ai} gains #{newCard}.")
        else
          state.log("...#{opp.ai} gains nothing.")
}

makeCard 'Sea Hag', attack, {
  cost: 4
  playEffect: (state) ->
    state.attackOpponents (opp) ->
      state.discardFromDeck(opp, 1)
      state.gainCard(opp, c.Curse, 'draw', true)
      state.log("#{opp.ai} gains a Curse on top of the deck.")
}

makeCard 'Thief', attack, {
  cost: 4
  playEffect: (state) ->
    state.attackOpponents (opp) ->
      drawn = opp.getCardsFromDeck(2)
      state.log("...#{opp.ai} reveals #{drawn}.")
      drawnTreasures = []
      for card in drawn
        if card.isTreasure
          drawnTreasures.push(card)
      treasureToTrash = state.current.ai.choose('trashOppTreasure', state, drawnTreasures)
      if treasureToTrash
        drawn.remove(treasureToTrash)
        state.log("...#{state.current.ai} trashes #{opp.ai}'s #{treasureToTrash}.")
        cardToGain =  state.current.ai.chooseGain(state, [treasureToTrash, null])
        if cardToGain
          state.gainCard(state.current, cardToGain, 'discard', true)
          state.log("...#{state.current.ai} gains the trashed #{treasureToTrash}.")
      state.current.discard.concat (drawn)
      state.log("...#{opp.ai} discards #{drawn}.")
}

makeCard 'Torturer', attack, {
  cost: 5
  cards: +3
  playEffect: (state) ->
    state.attackOpponents (opp) ->
      if opp.ai.choose('torturer', state, ['curse', 'discard']) == 'curse'
        state.gainCard(opp, c.Curse, 'hand')
      else
        state.requireDiscard(opp, 2)
}

makeCard 'Witch', attack, {
  cost: 5
  cards: +2
  playEffect: (state) ->
    state.attackOpponents (opp) ->
      state.gainCard(opp, c.Curse)
}

# Miscellaneous cards
# -------------------
# All of these cards have effects beyond what can be expressed with a
# simple formula, which are generally defined by overriding the complex
# methods such as `playEffect`.

makeCard 'Adventurer', action, {
  cost: 6

  playEffect: (state) ->
    treasuresDrawn = 0
    while treasuresDrawn < 2
      # Take cards one at a time, and either put them in hand or set them
      # aside depending on their type.
      drawn = state.current.getCardsFromDeck(1)
      if drawn.length == 0
        break
      card = drawn[0]
      if card.isTreasure
        treasuresDrawn += 1
        state.current.hand.push(card)
        state.log("...drawing a #{card}.")
      else
        state.current.setAside.push(card)
    state.current.discard = state.current.discard.concat(state.current.setAside)
    state.current.setAside = []
}

makeCard 'Alchemist', action, {
  cost: 3
  costPotion: 1
  actions: +1
  cards: +2

  cleanupEffect:
    (state) ->
      if c.Potion in state.current.inPlay
        transferCardToTop(c.Alchemist, state.current.discard, state.current.draw)
}

makeCard 'Apothecary', action, {
  cost: 2
  costPotion: 1
  cards: +1
  actions: +1

  playEffect: (state) ->
    drawn = state.getCardsFromDeck(state.current, 4)

    # Sort the cards into coppers and potions, which go to the hand,
    # and others, which go temporarily to the setAside pile.
    state.log("...drawing #{drawn}.")
    for card in drawn
      if card is c.Copper or card is c.Potion
        state.current.hand.push(card)
        state.log("...putting #{card} in the hand.")
      else
        state.current.setAside.push(card)
    
    if state.current.setAside.length > 0
      order = state.current.ai.chooseOrderOnDeck(state, state.current.setAside, state.current)
      state.log("...putting #{order} back on the deck.")
      state.current.draw = order.concat(state.current.draw)
      state.current.setAside = []
}

makeCard 'Baron', action, {
  cost: 4
  buys: 1
  playEffect: (state) ->
    discardEstate = no
    if c.Estate in state.current.hand
      discardEstate = state.current.ai.choose('baronDiscard', state, [yes, no])
    if discardEstate
      state.current.doDiscard(c.Estate)
      state.current.coins += 4
    else
      state.gainCard(state.current. c.Estate)
}

makeCard 'Border Village', c.Village, {
  cost: 6

  gainEffect: (state, player) ->
    choices = []
    [myCoins, myPotions] = c['Border Village'].getCost(state)
    for card of state.supply
      if state.supply[card] > 0
        [coins, potions] = c[card].getCost(state)
        if potions <= myPotions and coins < myCoins
          choices.push(c[card])
    state.gainOneOf(player, choices)
}

makeCard 'Bridge', action, {
  cost: 4
  coins: 1
  buys: 1
  playEffect:
    (state) ->
      state.bridges += 1
}

makeCard 'Cellar', action, {
  cost: 2
  actions: 1
  playEffect: (state) ->
    startingCards = state.current.hand.length
    state.allowDiscard(state.current, Infinity)
    numDiscarded = startingCards - state.current.hand.length
    state.drawCards(state.current, numDiscarded)
}

makeCard 'Chancellor', action, {
  cost: 3
  coins: +2

  playEffect: (state) ->
    player = state.current
    # The AI has the option of reshuffling. Ask directly if it'll take it.
    if player.ai.choose('reshuffle', state, [yes, no])
      state.log("...putting the draw pile into the discard pile.")
      draw = player.draw.slice(0)
      player.draw = []
      player.discard = player.discard.concat(draw)
}

makeCard 'Chapel', action, {
  cost: 2
  playEffect:
    (state) ->
      state.allowTrash(state.current, 4)
}

makeCard 'City', action, {
  cost: 5
  actions: +2
  cards: +1
  
  getCards: (state) ->
    if state.numEmptyPiles() >= 1
      2
    else
      1
  
  getBuys: (state) ->
    if state.numEmptyPiles() >= 2
      1
    else
      0
  
  getCoins: (state) ->
    if state.numEmptyPiles() >= 2
      1
    else
      0
}

makeCard 'Conspirator', action, {
  cost: 4
  coins: 2
  # don't count Duration cards because they're not "played this turn"
  getActions: (state) ->
    if state.current.inPlay.length >= 3
      1
    else
      0
  getCards: (state) ->
    if state.current.inPlay.length >= 3
      1
    else
      0
}

makeCard 'Coppersmith', action, {
  cost: 4
  playEffect:
    (state) ->
      state.copperValue += 1
}

makeCard 'Council Room', action, {
  cost: 5
  cards: 4
  buys: 1
  playEffect: (state) ->
    for opp in state.players[1...]
      state.drawCards(opp, 1)
}

makeCard 'Counting House', action, {
  cost: 5
  playEffect: (state) ->
    coppersFromDiscard = (card for card in state.current.discard when card==c.Copper)
    state.current.discard = (card for card in state.current.discard when card!=c.Copper)
    Array::push.apply state.current.hand, coppersFromDiscard
    state.log("#{state.current.ai} puts " + coppersFromDiscard.length + " Coppers into his hand.")
}

makeCard 'Courtyard', action, {
  cost: 2
  cards: 3
  playEffect: (state) ->
    if state.current.hand.length > 0
      card = state.current.ai.choose('putOnDeck', state, state.current.hand)
      state.current.doPutOnDeck(card)
}

makeCard 'Crossroads', action, {
  cost: 2

  playEffect: (state) ->
    if not state.current.crossroadsPlayed
      state.current.crossroadsPlayed = true
      state.current.actions += 3

    # shortcut, because it doesn't particularly matter whether just the
    # victory cards are revealed
    state.revealHand(state.current)

    nVictory = (card for card in state.current.hand when card.isVictory).length
    state.drawCards(state.current, nVictory)
}

makeCard 'Cutpurse', action, {
  cost: 4
  coins: +2
  isAttack: true

  playEffect: (state) ->
      state.attackOpponents (opp) ->
        if c.Copper in opp.hand
          opp.doDiscard(c.Copper)
        else
          state.log("#{opp.ai} has no Copper in hand.")
          state.revealHand(opp)
}

makeCard 'Explorer', action, {
  cost: 5

  playEffect: (state) ->
    cardToGain = c.Silver

    if c.Province in state.current.hand
      state.log("…revealing a Province.")
      cardToGain = c.Gold

    if state.countInSupply(cardToGain) > 0
      state.gainCard(state.current, cardToGain, 'hand', true)
      state.log("…and gaining a #{cardToGain}, putting it in the hand.")
    else
      state.log("…but there are no #{cardToGain}s available to gain.")
}

makeCard 'Farming Village', action, {
  cost: 4
  actions: 2
  
  playEffect: (state) ->
    cardsDrawn = 0;
    while cardsDrawn < 1
      drawn = state.current.getCardsFromDeck(1)
      if drawn.length == 0
        break
      card = drawn[0]
      if card.isAction or card.isTreasure
        cardsDrawn += 1
        state.current.hand.push(card)
        state.log("...drawing a #{card}.")
      else
        state.current.setAside.push(card)
    state.current.discard = state.current.discard.concat(state.current.setAside)
    state.current.setAside = []
}

makeCard "Feast", action, {
  cost: 4

  playEffect: (state) ->
    # Trash the Feast, unless it's already been trashed.
    if c.Feast in state.current.inPlay
      state.current.inPlay.remove(c.Feast)
      console.log("...trashing the Feast.")
    
    # Gain a card costing up to $5.
    choices = []
    for cardName of state.supply
      card = c[cardName]
      [coins, potions] = card.getCost(state)
      if potions == 0 and coins <= 5
        choices.push(card)
    state.gainOneOf(state.current, choices)
}

<<<<<<< HEAD
makeCard "Fool's Gold", c.Silver, {
  cost: 2
  coins: 1
  
  getCoins: (state) ->
    if state.current.foolsGoldInPlay
      4
    else
      1

  # TODO: reactToOpponentGain
}

# Goons: *see Militia*
=======
>>>>>>> 97330c3d
makeCard "Grand Market", c.Market, {
  cost: 6
  coins: 2
  actions: 1
  cards: 1
  buys: 1
  # Grand Market is the only card with a non-constant mayBeBought value.
  mayBeBought: (state) ->
    not(c.Copper in state.current.inPlay)
}

makeCard "Harvest", action, {
  cost: 5
  playEffect: (state) ->
    unique = []
    cards = state.discardFromDeck(state.current, 4)
    for card in cards
      if card not in unique
        unique.push(card)
    state.current.coins += unique.length
    state.log("...gaining +$#{unique.length}.")
}

makeCard "Herbalist", action, {
  cost: 2
  buys: +1
  coins: +1

  cleanupEffect: (state) ->
    choices = []
    for card in state.current.inPlay
      if card.isTreasure
        choices.push(card)
    choices.push(null)
    choice = state.current.ai.choose('herbalist', state, choices)
    if choice isnt null
      state.log("#{state.current.ai} uses Herbalist to put #{choice} back on the deck.")
      transferCardToTop(choice, state.current.inPlay, state.current.draw)
      
}

makeCard "Horse Traders", action, {
  cost: 4
  buys: +1
  coins: +3
  isReaction: true
  playEffect:
    (state) -> state.requireDiscard(state.current, 2)

  # Horse Traders is not actually a duration card, but it resolves like one
  # when it is set aside. There seems to be no harm in simplifying by
  # putting it in the duration area.
  durationEffect:
    (state) -> 
      # Pick up Horse Traders and draw another card.
      transferCard(c['Horse Traders'], state.current.duration, state.current.hand)
      state.drawCards(state.current, 1)
  
  attackReaction:
    (state, player) ->
      transferCard(c['Horse Traders'], player.hand, player.duration)
}

makeCard 'Hunting Party', action, {
  cost: 5
  actions: +1
  cards: +1

  playEffect: (state) ->
    state.revealHand(state.current)
    cardsDrawn = 0;
    while cardsDrawn < 1
      drawn = state.current.getCardsFromDeck(1)
      if drawn.length == 0
        break
      card = drawn[0]
      state.log("...revealing a #{card}")

      if card not in state.current.hand
        cardsDrawn += 1
        state.current.hand.push(card)
        state.log("...drawing a #{card}.")
      else
        state.current.setAside.push(card)
    state.current.discard = state.current.discard.concat(state.current.setAside)
    state.current.setAside = []
}

makeCard 'Ill-Gotten Gains', c.Silver, {
  cost: 5
  coins: 1
  playEffect: (state) -> 
    if state.current.ai.choose('gainCopper', state, [yes, no])
      state.current.gainCard(c.Copper)
  
  gainEffect: (state) ->
    # For each player but the current: gain a curse.
    for i in [1...state.nPlayers]
      state.gainCard(state.players[i], c.Curse)
}

makeCard 'Ironworks', action, {
  cost: 4
  playEffect: (state) ->
    choices = []
    for cardName of state.supply
      card = c[cardName]
      [coins, potions] = card.getCost(state)
      if potions == 0 and coins <= 4
        choices.push(card)
    gained = state.gainOneOf(state.current, choices)
    
    if gained.isAction
      state.current.actions += 1
    if gained.isTreasure
      state.current.coins += 1
    if gained.isVictory
      state.current.drawCards(1)
}

makeCard 'Library', action, {
  cost: 5

  playEffect: (state) ->
    player = state.current
    while player.hand.length < 7
      drawn = player.getCardsFromDeck(1)

      # If nothing was drawn, the deck and discard pile are empty.
      if drawn.length == 0
        state.log("...stopping because there are no cards to draw.")
        break

      card = drawn[0]
      if card.isAction
        # Assume the times the AI wants to set the card aside are the times it
        # is on the discard priority list or has a positive discard value.
        if player.ai.choose('discard', state, [card, null])
          state.log("#{player.ai} sets aside a #{card}.")
          player.setAside.push(card)
        else
          state.log("#{player.ai} draws a #{card} and chooses to keep it.")
          player.hand.push(card)
      else
        state.log("#{player.ai} draws a #{card}.")
        player.hand.push(card)
    
    # Discard the set-aside cards.
    player.discard = player.discard.concat(player.setAside)
    player.setAside = []

}

makeCard "Lookout", action, {
  cost: 3
  actions: +1

  playEffect: (state) ->
    drawn = state.getCardsFromDeck(state.current, 3)
    state.log("...drawing #{drawn}.")
    state.current.setAside = drawn
    trash = state.current.ai.choose('trash', state, drawn)
    if trash isnt null
      # Trash the card, with the side effect of removing it from the choice
      # list.
      state.log("...trashing #{trash}.")
      state.current.setAside.remove(trash)
    
    discard = state.current.ai.choose('discard', state, drawn)
    if discard isnt null
      transferCard(discard, state.current.setAside, state.current.discard)
      state.log("...discarding #{discard}.")
    
    # Put the remaining card back on the deck.
    state.log("...putting #{drawn} back on the deck.")
    state.current.draw = state.current.setAside.concat(state.current.draw)
    state.current.setAside = []
}

makeCard "Mandarin", action, {
  cost: 5
  coins: +3

  playEffect: (state) ->
    if state.current.hand.length > 0
      putBack = state.current.ai.choose('putOnDeck', state, state.current.hand)
      state.current.doPutOnDeck(putBack)
  
  gainEffect: (state, player) ->
    treasures = (card for card in player.inPlay when card.isTreasure)
    if treasures.length > 0
      for treasure in treasures
        player.inPlay.remove(treasure)
      order = player.ai.chooseOrderOnDeck(state, treasures, state.current)
      state.log("...putting #{order} back on the deck.")
      player.draw = order.concat(player.draw)
}

makeCard "Masquerade", action, {
  cost: 3
  cards: +2

  playEffect: (state) ->
    # Get everyone's choice of cards to pass.
    passed = []
    for player in state.players
      cardToPass = player.ai.choose('trash', state, player.hand)
      passed.push(cardToPass)

    # Pass the cards.
    for i in [0...state.nPlayers]
      player = state.players[i]
      nextPlayer = state.players[(i + 1) % state.nPlayers]
      cardToPass = passed[i]
      state.log("#{player.ai} passes #{cardToPass}.")
      if cardToPass isnt null
        transferCard(cardToPass, player.hand, nextPlayer.hand)

    # Allow the Masquerade player to trash a card.
    state.allowTrash(state.current, 1)
}

makeCard "Menagerie", action, {
  cost: 3
  actions: +1
  playEffect: (state) ->
    state.revealHand(state.current)
    state.drawCards(state.current, state.current.menagerieDraws())
}

makeCard "Mint", action, {
  cost: 5
  buyEffect: (state) ->
    state.quarries = 0
    state.potions = 0
    inPlay = state.current.inPlay
    for i in [inPlay.length-1...-1]
      if inPlay[i].isTreasure
        state.log("...trashing a #{inPlay[i]}.")
        inPlay.splice(i, 1)

  playEffect: (state) ->
    treasures = []
    for card in state.current.hand
      if card.isTreasure
        treasures.push(card)
    choice = state.current.ai.choose('mint', state, treasures)
    if choice isnt null
      state.gainCard(state.current, choice)
}

makeCard "Moat", action, {
  cost: 2
  cards: +2
  isReaction: true
  # Revealing Moat sets a flag in the player's state, indicating
  # that the player is unaffected by the attack. In this code, Moat
  # is always revealed, without an AI decision.
  attackReaction:
    (state, player) -> player.moatProtected = true
}

makeCard 'Moneylender', action, {
  cost: 4

  playEffect: (state) ->
    if c.Copper in state.current.hand
      state.current.doTrash(c.Copper)
      state.current.coins += 3
}

makeCard "Monument", action, {
  cost: 4
  coins: 2
  playEffect:
    (state) ->
      state.current.chips += 1
}

makeCard 'Nomad Camp', c.Woodcutter, {
  cost: 4

  gainEffect: (state, player) ->
    if player.gainLocation != 'trash'
      transferCardToTop(c['Nomad Camp'], player[player.gainLocation], player.draw)
      player.gainLocation = 'draw'
      state.log("...putting the Nomad Camp on top of the deck.")
}

makeCard 'Navigator', action, {
  cost: 5
  coins: +2

  playEffect: (state) ->
    drawn = state.getCardsFromDeck(state.current, 5)
    if state.current.ai.choose('discardHand', state, [drawn, null]) is null
      state.log("...choosing to keep #{drawn}.")
      order = state.current.ai.chooseOrderOnDeck(state, drawn, state.current)
      state.log("...putting #{order} back on the deck.")
      state.current.draw = order.concat(state.current.draw)
    else
      state.log("...discarding #{drawn}.")
      Array::push.apply state.current.discard, drawn

}

makeCard 'Pawn', action, {
  cost: 2
  playEffect:
    (state) ->
      benefit = state.current.ai.choose('benefit', state, [
        {cards: 1, actions: 1},
        {cards: 1, buys: 1},
        {cards: 1, coins: 1},
        {actions: 1, buys: 1},
        {actions: 1, coins: 1},
        {buys: 1, coins: 1}
      ])
      applyBenefit(state, benefit)
}

makeCard 'Peddler', action, {
  cost: 8
  actions: 1
  cards: 1
  coins: 1
  costInCoins: (state) ->
    cost = 8
    if state.phase is 'buy'
      for card in state.current.inPlay
        if card.isAction
          cost -= 2
          break if cost <= 0
    cost
}

makeCard 'Scout', action, {
  cost: 4
  actions: +1

  playEffect: (state) ->
    drawn = state.getCardsFromDeck(state.current, 4)
    state.log("...drawing #{drawn}.")

    # Implemented approximately the same way as Apothecary.
    for card in drawn
      if card.isVictory
        state.current.hand.push(card)
        state.log("...putting #{card} in the hand.")
      else
        state.current.setAside.push(card)
    
    if state.current.setAside.length > 0
      order = state.current.ai.chooseOrderOnDeck(state, state.current.setAside, state.current)
      state.log("...putting #{order} back on the deck.")
      state.current.draw = order.concat(state.current.draw)
      state.current.setAside = []
}

makeCard 'Shanty Town', action, {
  cost: 3
  actions: +2
  playEffect: (state) ->
    state.revealHand(state.current)
    state.drawCards(state.current, state.current.shantyTownDraws())
}

makeCard 'Smugglers', action, {
  cost: 3
  playEffect: (state) ->
    state.gainOneOf(state.current, state.smugglerChoices())
}

makeCard 'Steward', action, {
  cost: 3
  playEffect:
    (state) ->
      benefit = state.current.ai.choose('benefit', state, [
        {cards: 2},
        {coins: 2},
        {trash: 2}
      ])
      applyBenefit(state, benefit)
}

makeCard 'Tournament', action, {
  cost: 4
  actions: +1
  playEffect:
    (state) ->
      # All Provinces are automatically revealed.
      opposingProvince = false
      for opp in state.players[1...]
        if c.Province in opp.hand
          state.log("#{opp.ai} reveals a Province.")
          opposingProvince = true
      if c.Province in state.current.hand
        discardProvince = state.current.ai.choose('tournamentDiscard', state, [yes, no])
        if discardProvince
          state.current.doDiscard(c.Province)
          choices = state.prizes.slice(0)
          if state.supply[c.Duchy] > 0
            choices.push(c.Duchy)
          choice = state.gainOneOf(state.current, choices, 'draw')
          if choice isnt null
            state.log("...putting the #{choice} on top of the deck.")
      if not opposingProvince
        state.current.coins += 1
        state.current.drawCards(1)
}

makeCard "Trade Route", action, {
  cost: 3
  buys: 1
  trash: 1
  getCoins: (state) ->
    state.tradeRouteValue
}

makeCard "Trading Post", action, {
  cost: 5
  playEffect: (state) ->
    state.requireTrash(state.current, 2)
    state.gainCard(state.current, c.Silver, 'hand')
    state.log("...gaining a Silver in hand.")    
}

makeCard 'Treasure Map', action, {
  cost: 4

  playEffect: (state) ->
    trashedMaps = 0

    if c['Treasure Map'] in state.current.inPlay
      state.current.inPlay.remove(c['Treasure Map'])
      state.log("...trashing the Treasure Map.")
      trashedMaps += 1

    if c['Treasure Map'] in state.current.hand
      state.current.doTrash(c['Treasure Map'])
      state.log("...and trashing another Treasure Map.")
      trashedMaps += 1

    if trashedMaps == 2
      numGolds = 0
      for num in [1..4]
        if state.countInSupply(c.Gold) > 0
          state.gainCard(state.current, c.Gold, 'draw')
          numGolds += 1
      state.log("…gaining #{numGolds} Golds, putting them on top of the deck.")      
}

makeCard 'Treasury', c.Market, {
  buys: 0
  
  buyInPlayEffect: (state, card) ->
    if card.isVictory
      state.current.mayReturnTreasury = no
      
  cleanupEffect: (state) ->    
    if state.current.mayReturnTreasury
      transferCardToTop(c.Treasury, state.current.discard, state.current.draw)
      state.log("#{state.current.ai} returns a Treasury to the top of the deck.")    
}

makeCard 'Tribute', action, {
  cost: 5

  playEffect: (state) ->
    revealedCards = state.players[1].discardFromDeck(2)

    unique = []
    for card in revealedCards
      if card not in unique
        unique.push(card)

    for card in unique
      if card.isAction
        state.current.actions += 2
      if card.isTreasure
        state.current.coins += 2
      if card.isVictory
        state.current.drawCards(2)
}

makeCard 'University', action, {
  cost: 2
  costPotion: 1
  actions: 2
  playEffect: (state) ->
    choices = []
    for cardName of state.supply
      card = c[cardName]
      [coins, potions] = card.getCost(state)
      if potions == 0 and coins <= 5 and card.isAction
        choices.push(card)
    state.gainOneOf(state.current, choices)
}

makeCard 'Vault', action, {
  cost: 5
  cards: +2

  playEffect: (state) ->
    discarded = state.allowDiscard(state.current, Infinity)
    state.log("...getting +$#{discarded.length} from the Vault.")
    state.current.coins += discarded.length

    for opp in state.players[1...]
      if opp.ai.wantsToDiscard(state) >= 2
        discarded = state.requireDiscard(opp, 2)
        if discarded.length == 2
          state.drawCards(opp, 1)
}

makeCard 'Walled Village', c.Village, {
  cost: 4
  
  #Clean up effect defined in `State.doCleanupPhase`
}

makeCard 'Warehouse', action, {
  cost: 3
  actions: +1
  playEffect: (state) ->
    state.drawCards(state.current, 3)
    state.requireDiscard(state.current, 3)
}

makeCard 'Watchtower', action, {
  cost: 3
  isReaction: true
  
  playEffect: (state) ->
    handLength = state.current.hand.length
    if handLength < 6
      state.drawCards(state.current, 6 - handLength)
  
  gainReaction: (state, player, card) ->
    return if player.gainLocation == 'trash'
    source = player[player.gainLocation]

    # Determine if the player wants to trash the card. If so, use the
    # Watchtower to do so.
    if player.ai.chooseTrash(state, [card, null]) is card
      # trash the card
      state.log("#{player.ai} reveals a Watchtower and trashes the #{card}.")
      source.remove(card)
      # Note that the gained card now has no location; it's in the trash.
      player.gainLocation = 'trash'
    else if player.ai.choose('gainOnDeck', state, [card, null])
      state.log("#{player.ai} reveals a Watchtower and puts the #{card} on the deck.")
      player.gainLocation = 'draw'
      transferCardToTop(card, source, player.draw)
}

makeCard 'Wishing Well', action, {
  cost: 3
  cards: 1
  actions: 1
  playEffect: (state) ->
    choices = []
    for cardName in c.allCards
      choices.push(c[cardName])
      
    wish = state.current.ai.choose('wish', state, choices)
    state.log("...wishing for a #{wish}.")
    drawn = state.current.getCardsFromDeck(1)
    if drawn.length > 0
      card = drawn[0]
      if card is wish
        state.log("...revealing a #{card} and keeping it.")
        state.current.hand.push(card)
      else
        state.log("...revealing a #{card} and putting it back.")
        state.current.draw.unshift(card)
    else
      state.log("...drawing nothing.")
}

makeCard 'Workshop', action, {
  cost: 3
  playEffect: (state) ->
    choices = []
    for cardName of state.supply
      card = c[cardName]
      [coins, potions] = card.getCost(state)
      if potions == 0 and coins <= 4
        choices.push(card)
    state.gainOneOf(state.current, choices)
}

# Utility functions
# -----------------

# `transferCard` will move a card from one list to the end of another.
# 
# If you are doing something to each card in a list which might result in
# that card being moved somewhere else, you *must* iterate over the list
# backwards. Otherwise you'll run off the end of the list.
transferCard = (card, fromList, toList) ->
  if card not in fromList
    throw new Error("#{fromList} does not contain #{card}")
  fromList.remove(card)
  toList.push(card)

# `transferCardToTop` will move a card from one list to the front of another.
# This is used to put a card on top of the deck, for example.
transferCardToTop = (card, fromList, toList) ->
  if card not in fromList
    throw new Error("#{fromList} does not contain #{card}")
  fromList.remove(card)
  toList.unshift(card)

# Some cards give you a constant benefit, such as +cards or +actions,
# every time you play them; these benefits are defined directly on the card
# object. Other cards give you such a benefit only under certain conditions,
# and if the benefits are straightforward, we may use `applyBenefit` to make
# them happen. This takes in an object that describes the benefit, and
# applies it to the game state.
#
# The actions that can be performed through `applyBenefit` currently are:
#
# - `{cards: n}`: draw *n* cards
# - `{actions: n}`: get *+n* actions
# - `{buys: n}`: get *+n* buys
# - `{coins: n}`: get *+n* coins
# - `{trash: n}`: trash *n* cards
# - `{horseEffect: yes}`: gain 4 Silvers and discard your draw pile
#
# The basic AI has no rule in it that chooses `horseEffect`.
applyBenefit = (state, benefit) ->
  state.log("#{state.current.ai} chooses #{JSON.stringify(benefit)}.")
  if benefit.cards?
    state.drawCards(state.current, benefit.cards)
  if benefit.actions?
    state.current.actions += benefit.actions
  if benefit.buys?
    state.current.buys += benefit.buys
  if benefit.coins?
    state.current.coins += benefit.coins
  if benefit.trash?
    state.requireTrash(state.current, benefit.trash)
  if benefit.horseEffect
    for i in [0...4]
      state.gainCard(state.current, c.Silver)
    state.current.discard = state.current.discard.concat(state.current.draw)
    state.current.draw = []

# `upgradeChoices` is a helper function to get a list of choices for
# Remodel and similar "upgrading" cards. In addition to the game state, it
# takes in:
# 
# - `cards`: a list of cards that may be improved, which is usually the cards
#   in hand; duplicates are fine.
# - `filter`: a function of (oldCard, newCard) that describes whether the
#   improvement is allowed.
upgradeChoices = (state, cards, filter) ->
  used = []
  choices = []
  for card in cards
    if card not in used
      used.push(card)
      for cardname2 of state.supply
        card2 = c[cardname2]
        if filter(state, card, card2) and state.supply[card2] > 0
          choices.push([card, card2])          
  return choices

# Export functions that are needed elsewhere.
this.transferCard = transferCard
this.transferCardToTop = transferCardToTop<|MERGE_RESOLUTION|>--- conflicted
+++ resolved
@@ -147,9 +147,9 @@
   # - What happens when the card is shuffled into the draw deck?
   shuffleEffect: (state) ->
   # - What happens when this card is in hand and an opponent plays an attack?
-  attackReaction: (state, player) ->
+  reactToAttack: (state, player) ->
   # - What happens when this card is in hand and its owner gains a card?
-  gainReaction: (state, player, card, gainInHand) ->
+  reactToGain: (state, player, card, gainInHand) ->
   
   # This defines everything that happens when a card is played, including
   # basic effects and complex effects defined in `playEffect`. Cards
@@ -181,12 +181,6 @@
   onGain: (state, player) ->
     this.gainEffect(state, player)
   
-  reactToAttack: (state, player) ->
-    this.attackReaction(state, player)
-  
-  reactToGain: (state, player, card) ->
-    this.gainReaction(state, player, card)
-  
   # A card's string representation is its name.
   #
   # If you have a value called
@@ -408,6 +402,24 @@
     coins
   playEffect: (state) ->
     state.log("...which is worth #{this.getCoins(state)}.")
+}
+
+makeCard "Fool's Gold", c.Silver, {
+  cost: 2
+  coins: 1
+  
+  getCoins: (state) ->
+    if state.current.foolsGoldInPlay
+      4
+    else
+      1
+  
+  reactToOpponentGain: (state, player, opp, card) ->
+    if card is c.Province
+      if player.ai.choose('foolsGoldTrash', state, [yes, no])
+        player.doTrash(this)
+        state.gainCard(player, c.Gold, 'draw')
+        state.log("...putting the Gold on top of the draw pile.")
 }
 
 makeCard "Hoard", treasure, {
@@ -433,6 +445,19 @@
     if choice.isVictory
       state.current.inPlay.remove(this)
       state.log("...#{state.current.ai} trashes the Horn of Plenty.")
+}
+
+makeCard 'Ill-Gotten Gains', c.Silver, {
+  cost: 5
+  coins: 1
+  playEffect: (state) -> 
+    if state.current.ai.choose('gainCopper', state, [yes, no])
+      state.current.gainCard(c.Copper)
+  
+  gainEffect: (state) ->
+    # For each player but the current: gain a curse.
+    for i in [1...state.nPlayers]
+      state.gainCard(state.players[i], c.Curse)
 }
 
 makeCard 'Loan', treasure, {
@@ -1331,23 +1356,6 @@
     state.gainOneOf(state.current, choices)
 }
 
-<<<<<<< HEAD
-makeCard "Fool's Gold", c.Silver, {
-  cost: 2
-  coins: 1
-  
-  getCoins: (state) ->
-    if state.current.foolsGoldInPlay
-      4
-    else
-      1
-
-  # TODO: reactToOpponentGain
-}
-
-# Goons: *see Militia*
-=======
->>>>>>> 97330c3d
 makeCard "Grand Market", c.Market, {
   cost: 6
   coins: 2
@@ -1406,7 +1414,7 @@
       transferCard(c['Horse Traders'], state.current.duration, state.current.hand)
       state.drawCards(state.current, 1)
   
-  attackReaction:
+  reactToAttack:
     (state, player) ->
       transferCard(c['Horse Traders'], player.hand, player.duration)
 }
@@ -1434,19 +1442,6 @@
         state.current.setAside.push(card)
     state.current.discard = state.current.discard.concat(state.current.setAside)
     state.current.setAside = []
-}
-
-makeCard 'Ill-Gotten Gains', c.Silver, {
-  cost: 5
-  coins: 1
-  playEffect: (state) -> 
-    if state.current.ai.choose('gainCopper', state, [yes, no])
-      state.current.gainCard(c.Copper)
-  
-  gainEffect: (state) ->
-    # For each player but the current: gain a curse.
-    for i in [1...state.nPlayers]
-      state.gainCard(state.players[i], c.Curse)
 }
 
 makeCard 'Ironworks', action, {
@@ -1606,7 +1601,7 @@
   # Revealing Moat sets a flag in the player's state, indicating
   # that the player is unaffected by the attack. In this code, Moat
   # is always revealed, without an AI decision.
-  attackReaction:
+  reactToAttack:
     (state, player) -> player.moatProtected = true
 }
 
@@ -1886,7 +1881,7 @@
     if handLength < 6
       state.drawCards(state.current, 6 - handLength)
   
-  gainReaction: (state, player, card) ->
+  reactToGain: (state, player, card) ->
     return if player.gainLocation == 'trash'
     source = player[player.gainLocation]
 
