--- conflicted
+++ resolved
@@ -103,7 +103,6 @@
     <span class="s2">&quot;Bazaar&quot;</span>
     <span class="s2">&quot;Worker&#39;s Village&quot;</span>
     <span class="s2">&quot;City&quot;</span>
-    <span class="s2">&quot;Walled Village&quot;</span>
     <span class="s2">&quot;Village&quot;</span>
     <span class="s2">&quot;Bag of Gold&quot;</span>
     <span class="s2">&quot;Grand Market&quot;</span>
@@ -131,15 +130,10 @@
     <span class="s2">&quot;Mountebank&quot;</span>
     <span class="s2">&quot;Witch&quot;</span>
     <span class="s2">&quot;Sea Hag&quot;</span>
-<<<<<<< HEAD
-    <span class="s2">&quot;Tribute&quot;</span> <span class="c1"># after Cursers but before other terminals, there is probably a better spot for it</span>
-=======
->>>>>>> 38a7d423
     <span class="s2">&quot;Goons&quot;</span>
     <span class="s2">&quot;Wharf&quot;</span>
     <span class="s2">&quot;Militia&quot;</span>
     <span class="s2">&quot;Princess&quot;</span>
-    <span class="s2">&quot;Explorer&quot;</span> <span class="k">if</span> <span class="nx">state</span><span class="p">.</span><span class="nx">current</span><span class="p">.</span><span class="nx">countInHand</span><span class="p">(</span><span class="s2">&quot;Province&quot;</span><span class="p">)</span> <span class="o">&gt;=</span> <span class="mi">1</span>
     <span class="s2">&quot;Steward&quot;</span>
     <span class="s2">&quot;Moneylender&quot;</span> <span class="k">if</span> <span class="nx">state</span><span class="p">.</span><span class="nx">current</span><span class="p">.</span><span class="nx">countInHand</span><span class="p">(</span><span class="s2">&quot;Copper&quot;</span><span class="p">)</span> <span class="o">&gt;=</span> <span class="mi">1</span>
     <span class="s2">&quot;Bridge&quot;</span>
@@ -152,7 +146,6 @@
     <span class="s2">&quot;Monument&quot;</span>
     <span class="s2">&quot;Adventurer&quot;</span>
     <span class="s2">&quot;Harvest&quot;</span>
-    <span class="s2">&quot;Explorer&quot;</span>
     <span class="s2">&quot;Woodcutter&quot;</span>
     <span class="s2">&quot;Coppersmith&quot;</span> <span class="k">if</span> <span class="nx">state</span><span class="p">.</span><span class="nx">current</span><span class="p">.</span><span class="nx">countInHand</span><span class="p">(</span><span class="s2">&quot;Copper&quot;</span><span class="p">)</span> <span class="o">&gt;=</span> <span class="mi">2</span>
     <span class="s2">&quot;Conspirator&quot;</span></pre></div>             </td>           </tr>                               <tr id="section-11">             <td class="docs">               <div class="pilwrap">                 <a class="pilcrow" href="#section-11">&#182;</a>               </div>               <p>Play an Ambassador if our hand has something we'd want to discard.</p>             </td>             <td class="code">               <div class="highlight"><pre>    <span class="s2">&quot;Ambassador&quot;</span> <span class="k">if</span> <span class="nx">state</span><span class="p">.</span><span class="nx">current</span><span class="p">.</span><span class="nx">ai</span><span class="p">.</span><span class="nx">wantsToTrash</span><span class="p">(</span><span class="nx">state</span><span class="p">)</span>
@@ -174,7 +167,6 @@
     <span class="s2">&quot;Philosopher&#39;s Stone&quot;</span>
     <span class="s2">&quot;Gold&quot;</span>
     <span class="s2">&quot;Harem&quot;</span>
-    <span class="s2">&quot;Venture&quot;</span>
     <span class="s2">&quot;Silver&quot;</span>
     <span class="s2">&quot;Quarry&quot;</span>
     <span class="s2">&quot;Copper&quot;</span>
