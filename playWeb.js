(function() {
  var BasicAI, PlayerState, State, action, applyBenefit, basicCard, c, compileStrategies, count, countStr, duration, makeCard, makeStrategy, noColony, numericSort, playGame, playStep, shuffle, stringify, transferCard, transferCardToTop, _ref;
  var __indexOf = Array.prototype.indexOf || function(item) {
    for (var i = 0, l = this.length; i < l; i++) {
      if (this[i] === item) return i;
    }
    return -1;
  };
  compileStrategies = function(scripts, errorCallbacks) {
    var i, strategies, strategy, usedNames, _ref, _ref2;
    strategies = [];
    usedNames = [];
    for (i = 0, _ref = scripts.length; 0 <= _ref ? i < _ref : i > _ref; 0 <= _ref ? i++ : i--) {
      try {
        strategy = CoffeeScript.eval(scripts[i], {
          bare: true
        });
        while (_ref2 = strategy.name, __indexOf.call(usedNames, _ref2) >= 0) {
          strategy.name += "Clone";
        }
        usedNames.push(strategy.name);
        strategies.push(strategy);
      } catch (e) {
        errorCallbacks[i](e);
        return null;
      }
    }
    return strategies;
  };
  makeStrategy = function(changes) {
    var ai, key, value;
    ai = new BasicAI();
    for (key in changes) {
      value = changes[key];
      ai[key] = value;
    }
    return ai;
  };
  playGame = function(strategies, options, ret) {
    var ai, ais, item, state, tableau;
    ais = (function() {
      var _i, _len, _results;
      _results = [];
      for (_i = 0, _len = strategies.length; _i < _len; _i++) {
        item = strategies[_i];
        _results.push(makeStrategy(item));
      }
      return _results;
    })();
    window.tracker.setPlayers((function() {
      var _i, _len, _results;
      _results = [];
      for (_i = 0, _len = ais.length; _i < _len; _i++) {
        ai = ais[_i];
        _results.push(ai.name);
      }
      return _results;
    })());
    if (options.colonies) {
      tableau = tableaux.all;
    } else {
      tableau = tableaux.noColony;
    }
    if (options.randomizeOrder) {
      shuffle(ais);
    }
    state = new State().initialize(ais, tableau, options.log);
    if (ret == null) {
      ret = options.log;
    }
    return window.setZeroTimeout(function() {
      return playStep(state, ret);
    });
  };
  playStep = function(state, ret) {
    if (state.gameIsOver()) {
      return ret(state);
    } else {
      state.doPlay();
      return window.setZeroTimeout(function() {
        return playStep(state, ret);
      });
    }
  };
  this.compileStrategies = compileStrategies;
  this.playGame = playGame;
  count = function(list, elt) {
    var member, _i, _len;
    count = 0;
    for (_i = 0, _len = list.length; _i < _len; _i++) {
      member = list[_i];
      if (member === elt) {
        count++;
      }
    }
    return count;
  };
  stringify = function(obj) {
    if (obj === null) {
      return null;
    } else {
      return obj.toString();
    }
  };
  BasicAI = (function() {
    function BasicAI() {}
    BasicAI.prototype.name = 'BasicAI';
    BasicAI.prototype.choosePriority = function(state, choices, priorityfunc) {
      var bestChoice, bestIndex, choice, index, priority, _i, _len, _ref;
      priority = priorityfunc(state);
      bestChoice = null;
      bestIndex = null;
      for (_i = 0, _len = choices.length; _i < _len; _i++) {
        choice = choices[_i];
        index = priority.indexOf(stringify(choice));
        if (index !== -1 && (bestIndex === null || index < bestIndex)) {
          bestIndex = index;
          bestChoice = choice;
        }
      }
      if (bestChoice === null && __indexOf.call(choices, null) < 0) {
        return (_ref = choices[0]) != null ? _ref : null;
      }
      return bestChoice;
    };
    BasicAI.prototype.chooseValue = function(state, choices, valuefunc) {
      var bestChoice, bestValue, choice, value, _i, _len, _ref;
      bestChoice = null;
      bestValue = -Infinity;
      for (_i = 0, _len = choices.length; _i < _len; _i++) {
        choice = choices[_i];
        if (choice === null) {
          value = 0;
        } else {
          value = valuefunc(state, choice);
        }
        if (value > bestValue) {
          bestValue = value;
          bestChoice = choice;
        }
      }
      if (bestChoice === null && __indexOf.call(choices, null) < 0) {
        return (_ref = choices[0]) != null ? _ref : null;
      }
      return bestChoice;
    };
    BasicAI.prototype.chooseAction = function(state, choices) {
      if (this.actionValue != null) {
        return this.chooseValue(state, choices, this.actionValue);
      } else {
        return this.choosePriority(state, choices, this.actionPriority);
      }
    };
    BasicAI.prototype.chooseTreasure = function(state, choices) {
      if (this.treasureValue != null) {
        return this.chooseValue(state, choices, this.treasureValue);
      } else {
        return this.choosePriority(state, choices, this.treasurePriority);
      }
    };
    BasicAI.prototype.chooseGain = function(state, choices) {
      if (this.gainValue != null) {
        return this.chooseValue(state, choices, this.gainValue);
      } else {
        return this.choosePriority(state, choices, this.gainPriority);
      }
    };
    BasicAI.prototype.chooseDiscard = function(state, choices) {
      if (this.discardValue != null) {
        return this.chooseValue(state, choices, this.discardValue);
      } else {
        return this.choosePriority(state, choices, this.discardPriority);
      }
    };
    BasicAI.prototype.chooseTrash = function(state, choices) {
      if (this.trashValue != null) {
        return this.chooseValue(state, choices, this.trashValue);
      } else {
        return this.choosePriority(state, choices, this.trashPriority);
      }
    };
    BasicAI.prototype.chooseAmbassador = function(state, choices) {
      if (this.ambassadorValue != null) {
        return this.chooseValue(state, choices, this.ambassadorValue);
      } else {
        return this.choosePriority(state, choices, this.ambassadorPriority);
      }
    };
    BasicAI.prototype.chooseBaronDiscard = function(state) {
      return true;
    };
    BasicAI.prototype.gainPriority = function(state) {
      var _ref, _ref2;
      return [state.current.countInDeck("Platinum") > 0 ? "Colony" : void 0, state.countInSupply("Colony") <= 6 ? "Province" : void 0, (0 < (_ref = state.gainsToEndGame()) && _ref <= 5) ? "Duchy" : void 0, (0 < (_ref2 = state.gainsToEndGame()) && _ref2 <= 2) ? "Estate" : void 0, "Platinum", "Gold", "Silver", state.gainsToEndGame() <= 3 ? "Copper" : void 0, null];
    };
    BasicAI.prototype.actionPriority = function(state) {
<<<<<<< HEAD
      return [state.current.menagerieDraws() === 3 ? "Menagerie" : void 0, state.current.shantyTownDraws(true) === 2 ? "Shanty Town" : void 0, "Trusty Steed", "Festival", "University", "Farming Village", "Bazaar", "Worker's Village", "City", "Walled Village", "Village", "Bag of Gold", "Grand Market", "Hunting Party", "Alchemist", "Laboratory", "Caravan", "Fishing Village", "Market", "Peddler", "Great Hall", state.current.actions > 1 ? "Smithy" : void 0, state.current.inPlay.length >= 2 ? "Conspirator" : void 0, "Familiar", "Pawn", "Lighthouse", "Warehouse", "Menagerie", "Tournament", "Cellar", state.current.actions === 1 ? "Shanty Town" : void 0, "Nobles", state.current.countInHand("Treasure Map") >= 2 ? "Treasure Map" : void 0, "Followers", "Mountebank", "Witch", "Sea Hag", "Tribute", "Goons", "Wharf", "Militia", "Princess", state.current.countInHand("Province") >= 1 ? "Explorer" : void 0, "Steward", state.current.countInHand("Copper") >= 1 ? "Moneylender" : void 0, "Bridge", "Horse Traders", state.current.countInHand("Copper") >= 3 ? "Coppersmith" : void 0, "Smithy", "Council Room", "Merchant Ship", state.current.countInHand("Estate") >= 1 ? "Baron" : void 0, "Monument", "Adventurer", "Harvest", "Explorer", "Woodcutter", state.current.countInHand("Copper") >= 2 ? "Coppersmith" : void 0, "Conspirator", state.current.ai.wantsToTrash(state) ? "Ambassador" : void 0, state.current.ai.wantsToTrash(state) ? "Chapel" : void 0, "Moat", state.current.ai.wantsToTrash(state) ? "Trade Route" : void 0, "Ironworks", "Workshop", "Coppersmith", state.current.countInDeck("Gold") >= 4 && state.current.countInDeck("Treasure Map") === 1 ? "Treasure Map" : void 0, "Shanty Town", "Chapel", null];
=======
      return [state.current.menagerieDraws() === 3 ? "Menagerie" : void 0, state.current.shantyTownDraws(true) === 2 ? "Shanty Town" : void 0, "Trusty Steed", "Festival", "University", "Farming Village", "Bazaar", "Worker's Village", "City", "Village", "Bag of Gold", "Grand Market", "Hunting Party", "Alchemist", "Laboratory", "Caravan", "Fishing Village", "Market", "Peddler", "Great Hall", state.current.actions > 1 ? "Smithy" : void 0, state.current.inPlay.length >= 2 ? "Conspirator" : void 0, "Familiar", "Pawn", "Lighthouse", "Warehouse", "Menagerie", "Tournament", "Cellar", state.current.actions === 1 ? "Shanty Town" : void 0, "Nobles", state.current.countInHand("Treasure Map") >= 2 ? "Treasure Map" : void 0, "Followers", "Mountebank", "Witch", "Sea Hag", "Goons", "Wharf", "Militia", "Princess", "Steward", state.current.countInHand("Copper") >= 1 ? "Moneylender" : void 0, "Bridge", "Horse Traders", state.current.countInHand("Copper") >= 3 ? "Coppersmith" : void 0, "Smithy", "Council Room", "Merchant Ship", state.current.countInHand("Estate") >= 1 ? "Baron" : void 0, "Monument", "Adventurer", "Harvest", "Woodcutter", state.current.countInHand("Copper") >= 2 ? "Coppersmith" : void 0, "Conspirator", state.current.ai.wantsToTrash(state) ? "Ambassador" : void 0, state.current.ai.wantsToTrash(state) ? "Chapel" : void 0, "Moat", state.current.ai.wantsToTrash(state) ? "Trade Route" : void 0, "Ironworks", "Workshop", "Coppersmith", state.current.countInDeck("Gold") >= 4 && state.current.countInDeck("Treasure Map") === 1 ? "Treasure Map" : void 0, "Shanty Town", "Chapel", null];
>>>>>>> 38a7d423
    };
    BasicAI.prototype.treasurePriority = function(state) {
      return ["Platinum", "Diadem", "Philosopher's Stone", "Gold", "Harem", "Venture", "Silver", "Quarry", "Copper", "Potion", "Bank", state.current.numUniqueCardsInPlay() >= 2 ? "Horn of Plenty" : void 0];
    };
    BasicAI.prototype.discardPriority = function(state) {
      return ["Colony", "Duchy", "Province", "Curse", "Estate", "Copper", null, "Silver"];
    };
    BasicAI.prototype.trashPriority = function(state) {
      return ["Curse", state.gainsToEndGame() > 4 ? "Estate" : void 0, state.current.getTotalMoney() > 4 ? "Copper" : void 0, state.current.turnsTaken >= 10 ? "Potion" : void 0, state.gainsToEndGame() > 2 ? "Estate" : void 0, null, "Copper", "Potion", "Estate", "Silver"];
    };
    BasicAI.prototype.chooseBenefit = function(state, choices) {
      var actionBalance, actionValue, best, bestValue, buyValue, card, cardValue, choice, coinValue, trashValue, trashableCards, trashes, usableActions, value, _i, _j, _len, _len2, _ref, _ref2, _ref3, _ref4, _ref5, _ref6;
      buyValue = 1;
      cardValue = 2;
      coinValue = 3;
      trashValue = 4;
      actionValue = 10;
      trashableCards = 0;
      actionBalance = state.current.actionBalance();
      usableActions = Math.max(0, -actionBalance);
      if (actionBalance >= 1) {
        cardValue += actionBalance;
      }
      _ref = state.current.hand;
      for (_i = 0, _len = _ref.length; _i < _len; _i++) {
        card = _ref[_i];
        if (this.chooseTrash(state, [card, null]) === card) {
          trashableCards += 1;
        }
      }
      best = null;
      bestValue = -1000;
      for (_j = 0, _len2 = choices.length; _j < _len2; _j++) {
        choice = choices[_j];
        value = cardValue * ((_ref2 = choice.cards) != null ? _ref2 : 0);
        value += coinValue * ((_ref3 = choice.coins) != null ? _ref3 : 0);
        value += buyValue * ((_ref4 = choice.buys) != null ? _ref4 : 0);
        trashes = (_ref5 = choice.trashes) != null ? _ref5 : 0;
        if (trashes <= trashableCards) {
          value += trashValue * trashes;
        } else {
          value -= trashValue * trashes;
        }
        value += actionValue * Math.min((_ref6 = choice.actions) != null ? _ref6 : 0, usableActions);
        if (value > bestValue) {
          best = choice;
          bestValue = value;
        }
      }
      return best;
    };
    BasicAI.prototype.ambassadorPriority = function(state) {
      var my;
      my = state.current;
      return ["Curse,2", "Curse,1", "Curse,0", "Estate,2", "Estate,1", my.getTreasureInHand() < 3 && my.getTotalMoney() >= 5 ? "Copper,2" : void 0, my.getTreasureInHand() >= 5 ? "Copper,2" : void 0, my.getTreasureInHand() === 3 && my.getTotalMoney() >= 7 ? "Copper,2" : void 0, my.getTreasureInHand() < 3 && my.getTotalMoney() >= 4 ? "Copper,1" : void 0, my.getTreasureInHand() >= 4 ? "Copper,1" : void 0, "Estate,0", "Copper,0"];
    };
    BasicAI.prototype.wantsToTrash = function(state) {
      return this.chooseTrash(state, [null].concat(state.current.hand)) !== null;
    };
    BasicAI.prototype.toString = function() {
      return this.name;
    };
    return BasicAI;
  })();
  this.BasicAI = BasicAI;
  c = {};
  this.c = c;
  c.allCards = [];
  makeCard = function(name, origCard, props, fake) {
    var key, newCard, value;
    newCard = {};
    for (key in origCard) {
      value = origCard[key];
      newCard[key] = value;
    }
    newCard.name = name;
    for (key in props) {
      value = props[key];
      newCard[key] = value;
    }
    newCard.parent = origCard.name;
    if (!fake) {
      c[name] = newCard;
      c.allCards.push(name);
    }
    return newCard;
  };
  basicCard = {
    isAction: false,
    isTreasure: false,
    isVictory: false,
    isAttack: false,
    isReaction: false,
    isDuration: false,
    isPrize: false,
    cost: 0,
    costPotion: 0,
    costInCoins: function(state) {
      return this.cost;
    },
    costInPotions: function(state) {
      return this.costPotion;
    },
    getCost: function(state) {
      var coins;
      coins = this.costInCoins(state);
      coins -= state.bridges;
      if (this.isAction) {
        coins -= state.quarries * 2;
      }
      if (coins < 0) {
        coins = 0;
      }
      return [coins, this.costInPotions(state)];
    },
    actions: 0,
    cards: 0,
    coins: 0,
    buys: 0,
    vp: 0,
    trash: 0,
    getActions: function(state) {
      return this.actions;
    },
    getCards: function(state) {
      return this.cards;
    },
    getCoins: function(state) {
      return this.coins;
    },
    getBuys: function(state) {
      return this.buys;
    },
    getTrash: function(state) {
      return this.trash;
    },
    getVP: function(state) {
      return this.vp;
    },
    getPotion: function(state) {
      return 0;
    },
    mayBeBought: function(state) {
      return true;
    },
    startingSupply: function(state) {
      return 10;
    },
    buyEffect: function(state) {},
    gainEffect: function(state) {},
    playEffect: function(state) {},
    gainInPlayEffect: function(state) {},
    cleanupEffect: function(state) {},
    durationEffect: function(state) {},
    shuffleEffect: function(state) {},
    attackReaction: function(state) {},
    gainReaction: function(state) {},
    onPlay: function(state) {
      var cardsToDraw, cardsToTrash;
      state.current.actions += this.getActions(state);
      state.current.coins += this.getCoins(state);
      state.current.potions += this.getPotion(state);
      state.current.buys += this.getBuys(state);
      cardsToDraw = this.getCards(state);
      cardsToTrash = this.getTrash(state);
      if (cardsToDraw > 0) {
        state.drawCards(state.current, cardsToDraw);
      }
      if (cardsToTrash > 0) {
        state.requireTrash(state.current, cardsToTrash);
      }
      return this.playEffect(state);
    },
    onDuration: function(state) {
      return this.durationEffect(state);
    },
    onCleanup: function(state) {
      return this.cleanupEffect(state);
    },
    onBuy: function(state) {
      return this.buyEffect(state);
    },
    onGain: function(state) {
      return this.gainEffect(state);
    },
    reactToAttack: function(player) {
      return this.attackReaction(player);
    },
    toString: function() {
      return this.name;
    }
  };
  makeCard('Curse', basicCard, {
    cost: 0,
    vp: -1,
    startingSupply: function(state) {
      switch (state.nPlayers) {
        case 1:
        case 2:
          return 10;
        case 3:
          return 20;
        case 4:
          return 30;
        default:
          return 40;
      }
    }
  });
  makeCard('Estate', basicCard, {
    cost: 2,
    isVictory: true,
    vp: 1,
    startingSupply: function(state) {
      switch (state.nPlayers) {
        case 1:
        case 2:
          return 8;
        case 3:
        case 4:
          return 12;
        default:
          return 15;
      }
    }
  });
  makeCard('Duchy', c.Estate, {
    cost: 5,
    vp: 3
  });
  makeCard('Province', c.Estate, {
    cost: 8,
    vp: 6
  });
  makeCard('Colony', c.Estate, {
    cost: 11,
    vp: 10
  });
  makeCard('Silver', basicCard, {
    cost: 3,
    isTreasure: true,
    coins: 2,
    startingSupply: function(state) {
      return 30;
    }
  });
  makeCard('Copper', c.Silver, {
    cost: 0,
    coins: 1,
    getCoins: function(state) {
      var _ref;
      return (_ref = state.copperValue) != null ? _ref : 1;
    }
  });
  makeCard('Gold', c.Silver, {
    cost: 6,
    coins: 3
  });
  makeCard('Platinum', c.Silver, {
    cost: 9,
    coins: 5,
    startingSupply: function(state) {
      return 12;
    }
  });
  makeCard('Potion', c.Silver, {
    cost: 4,
    coins: 0,
    playEffect: function(state) {
      return state.current.potions += 1;
    },
    getPotion: function(state) {
      return 1;
    },
    startingSupply: function(state) {
      return 16;
    }
  });
  action = makeCard('action', basicCard, {
    isAction: true
  }, true);
  makeCard('Village', action, {
    cost: 3,
    actions: 2,
    cards: 1
  });
  makeCard("Worker's Village", action, {
    cost: 4,
    actions: 2,
    cards: 1,
    buys: 1
  });
  makeCard('Laboratory', action, {
    cost: 5,
    actions: 1,
    cards: 2
  });
  makeCard('Smithy', action, {
    cost: 4,
    cards: 3
  });
  makeCard('Festival', action, {
    cost: 5,
    actions: 2,
    coins: 2,
    buys: 1
  });
  makeCard('Woodcutter', action, {
    cost: 3,
    coins: 2,
    buys: 1
  });
  makeCard('Great Hall', action, {
    cost: 3,
    actions: 1,
    cards: 1,
    vp: 1,
    isVictory: true
  });
  makeCard('Market', action, {
    cost: 5,
    actions: 1,
    cards: 1,
    coins: 1,
    buys: 1
  });
  makeCard('Bazaar', action, {
    cost: 5,
    actions: 2,
    cards: 1,
    coins: 1
  });
  makeCard('Harem', c.Silver, {
    cost: 6,
    isVictory: true,
    vp: 2
  });
  duration = makeCard('duration', action, {
    durationActions: 0,
    durationBuys: 0,
    durationCoins: 0,
    durationCards: 0,
    isDuration: true,
    durationEffect: function(state) {
      state.current.actions += this.durationActions;
      state.current.buys += this.durationBuys;
      state.current.coins += this.durationCoins;
      if (this.durationCards > 0) {
        return state.drawCards(state.current, this.durationCards);
      }
    }
  }, true);
  makeCard('Caravan', duration, {
    cost: 4,
    cards: +1,
    actions: +1,
    durationCards: +1
  });
  makeCard('Fishing Village', duration, {
    cost: 3,
    coins: +1,
    actions: +2,
    durationActions: +1,
    durationCoins: +1
  });
  makeCard('Wharf', duration, {
    cost: 5,
    cards: +2,
    buys: +1,
    durationCards: +2,
    durationBuys: +1
  });
  makeCard('Merchant Ship', duration, {
    cost: 5,
    coins: +2,
    durationCoins: +2
  });
  makeCard('Lighthouse', duration, {
    cost: 2,
    actions: +1,
    coins: +1,
    durationCoins: +1
  });
  makeCard('Adventurer', action, {
    cost: 6,
    playEffect: function(state) {
      var card, drawn, treasuresDrawn;
      treasuresDrawn = 0;
      while (treasuresDrawn < 2) {
        drawn = state.current.getCardsFromDeck(1);
        if (drawn.length === 0) {
          break;
        }
        card = drawn[0];
        if (card.isTreasure) {
          treasuresDrawn += 1;
          state.current.hand.push(card);
          state.log("...drawing a " + card + ".");
        } else {
          state.current.setAside.push(card);
        }
      }
      state.current.discard = state.current.discard.concat(state.current.setAside);
      return state.current.setAside = [];
    }
  });
  makeCard('Alchemist', action, {
    cost: 3,
    costPotion: 1,
    actions: +1,
    cards: +2,
    cleanupEffect: function(state) {
      var _ref;
      if (_ref = c.Potion, __indexOf.call(state.current.inPlay, _ref) >= 0) {
        return transferCardToTop(c.Alchemist, state.current.discard, state.current.draw);
      }
    }
  });
  makeCard('Ambassador', action, {
    cost: 3,
    playEffect: function(state) {
      var card, cardName, choice, choices, count, counts, i, quantity, _i, _len, _ref, _ref2;
      counts = {};
      _ref = state.current.hand;
      for (_i = 0, _len = _ref.length; _i < _len; _i++) {
        card = _ref[_i];
        if ((_ref2 = counts[card]) == null) {
          counts[card] = 0;
        }
        counts[card] += 1;
      }
      choices = [];
      for (card in counts) {
        count = counts[card];
        if (count >= 2) {
          choices.push([card, 2]);
        }
        if (count >= 1) {
          choices.push([card, 1]);
        }
        choices.push([card, 0]);
      }
      choice = state.current.ai.chooseAmbassador(state, choices);
      if (choice !== null) {
        cardName = choice[0], quantity = choice[1];
        card = c[cardName];
        state.log("...choosing to return " + quantity + " " + cardName + ".");
        for (i = 0; 0 <= quantity ? i < quantity : i > quantity; 0 <= quantity ? i++ : i--) {
          state.current.doTrash(card);
        }
        if (state.supply[card] != null) {
          state.supply[card] += quantity;
        }
        return state.attackOpponents(function(opp) {
          return state.gainCard(opp, card);
        });
      }
    }
  });
  makeCard('Bag of Gold', action, {
    cost: 0,
    actions: +1,
    isPrize: true,
    mayBeBought: function(state) {
      return false;
    },
    playEffect: function(state) {
      state.gainCard(state.current, c.Gold);
      state.log("...putting the Gold on top of the deck.");
      return transferCardToTop(c.Gold, state.current.discard, state.current.draw);
    }
  });
  makeCard('Bank', c.Silver, {
    cost: 7,
    getCoins: function(state) {
      var card, coins, _i, _len, _ref;
      coins = 0;
      _ref = state.current.inPlay;
      for (_i = 0, _len = _ref.length; _i < _len; _i++) {
        card = _ref[_i];
        if (card.isTreasure) {
          coins += 1;
        }
      }
      return coins;
    }
  });
  makeCard('Baron', action, {
    cost: 4,
    buys: 1,
    playEffect: function(state) {
      var discardEstate, _ref;
      discardEstate = false;
      if (_ref = c.Estate, __indexOf.call(state.current.hand, _ref) >= 0) {
        discardEstate = state.current.ai.chooseBaronDiscard(state);
      }
      if (discardEstate) {
        state.current.doDiscard(c.Estate);
        return state.current.coins += 4;
      } else {
        return state.gainCard(state.current.c.Estate);
      }
    }
  });
  makeCard('Bridge', action, {
    cost: 4,
    coins: 1,
    buys: 1,
    playEffect: function(state) {
      return state.bridges += 1;
    }
  });
  /*
  # not defining this yet; involves implementing a possibly-important but
  # very boring decision
  makeCard 'Bureaucrat', action, {
    cost: 4
    isAttack: true
    playEffect: (state) ->
      state.attackOpponents (opp) ->
        
  }
  */
  makeCard('Cellar', action, {
    cost: 2,
    actions: 1,
    playEffect: function(state) {
      var numDiscarded, startingCards;
      startingCards = state.current.hand.length;
      state.allowDiscard(state.current, Infinity);
      numDiscarded = startingCards - state.current.hand.length;
      return state.drawCards(state.current, numDiscarded);
    }
  });
  makeCard('Chapel', action, {
    cost: 2,
    playEffect: function(state) {
      return state.allowTrash(state.current, 4);
    }
  });
  makeCard('City', action, {
    cost: 5,
    actions: +2,
    cards: +1,
    getCards: function(state) {
      if (state.numEmptyPiles() >= 1) {
        return 2;
      } else {
        return 1;
      }
    },
    getBuys: function(state) {
      if (state.numEmptyPiles() >= 2) {
        return 1;
      } else {
        return 0;
      }
    },
    getCoins: function(state) {
      if (state.numEmptyPiles() >= 2) {
        return 1;
      } else {
        return 0;
      }
    }
  });
  makeCard('Conspirator', action, {
    cost: 4,
    coins: 2,
    getActions: function(state) {
      if (state.current.inPlay.length >= 3) {
        return 1;
      } else {
        return 0;
      }
    },
    getCards: function(state) {
      if (state.current.inPlay.length >= 3) {
        return 1;
      } else {
        return 0;
      }
    }
  });
  makeCard('Coppersmith', action, {
    cost: 4,
    playEffect: function(state) {
      return state.copperValue += 1;
    }
  });
  makeCard('Council Room', action, {
    cost: 5,
    cards: 4,
    buys: 1,
    playEffect: function(state) {
      var opp, _i, _len, _ref, _results;
      _ref = state.players.slice(1);
      _results = [];
      for (_i = 0, _len = _ref.length; _i < _len; _i++) {
        opp = _ref[_i];
        _results.push(state.drawCards(opp, 1));
      }
      return _results;
    }
  });
  makeCard('Diadem', c.Silver, {
    cost: 0,
    isPrize: true,
    mayBeBought: function(state) {
      return false;
    },
    getCoins: function(state) {
      return 2 + state.current.actions;
    }
  });
  makeCard("Duke", c.Estate, {
    cost: 5,
    getVP: function(state) {
      var card, vp, _i, _len, _ref;
      vp = 0;
      _ref = state.current.getDeck();
      for (_i = 0, _len = _ref.length; _i < _len; _i++) {
        card = _ref[_i];
        if (card === c.Duchy) {
          vp += 1;
        }
      }
      return vp;
    }
  });
<<<<<<< HEAD
  makeCard('Explorer', action, {
    cost: 5,
    playEffect: function(state) {
      var cardToGain, _ref;
      cardToGain = c.Silver;
      if (_ref = c.Province, __indexOf.call(state.current.hand, _ref) >= 0) {
        state.log("…revealing a Province.");
        cardToGain = c.Gold;
      }
      if (state.countInSupply(cardToGain) > 0) {
        state.gainCard(state.current, cardToGain, true);
        transferCard(cardToGain, state.current.discard, state.current.hand);
        return state.log("…and gaining a " + cardToGain + ", putting it in the hand.");
      } else {
        return state.log("…but there are no " + cardToGain + "s available to gain.");
      }
    }
  });
=======
>>>>>>> 38a7d423
  makeCard('Farming Village', action, {
    cost: 4,
    actions: 2,
    playEffect: function(state) {
      var card, cardsDrawn, drawn;
      cardsDrawn = 0;
      while (cardsDrawn < 1) {
        drawn = state.current.getCardsFromDeck(1);
        if (drawn.length === 0) {
          break;
        }
        card = drawn[0];
        if (card.isAction || card.isTreasure) {
          cardsDrawn += 1;
          state.current.hand.push(card);
          state.log("...drawing a " + card + ".");
        } else {
          state.current.setAside.push(card);
        }
      }
      state.current.discard = state.current.discard.concat(state.current.setAside);
      return state.current.setAside = [];
    }
  });
  makeCard('Familiar', action, {
    cost: 3,
    costPotion: 1,
    actions: +1,
    cards: +1,
    isAttack: true,
    playEffect: function(state) {
      return state.attackOpponents(function(opp) {
        return state.gainCard(opp, c.Curse);
      });
    }
  });
  makeCard("Followers", action, {
    cost: 0,
    isAttack: true,
    isPrize: true,
    mayBeBought: function(state) {
      return false;
    },
    playEffect: function(state) {
      state.gainCard(state.current, c.Estate);
      return state.attackOpponents(function(opp) {
        state.gainCard(opp, c.Curse);
        if (opp.hand.length > 3) {
          return state.requireDiscard(opp, opp.hand.length - 3);
        }
      });
    }
  });
  makeCard("Gardens", c.Estate, {
    cost: 4,
    getVP: function(state) {
      return Math.floor(state.current.getDeck().length / 10);
    }
  });
  makeCard("Grand Market", c.Market, {
    cost: 6,
    coins: 2,
    actions: 1,
    cards: 1,
    buys: 1,
    mayBeBought: function(state) {
      var _ref;
      return !(_ref = c.Copper, __indexOf.call(state.current.inPlay, _ref) >= 0);
    }
  });
  makeCard("Harvest", action, {
    cost: 5,
    playEffect: function(state) {
      var card, cards, unique, _i, _len;
      unique = [];
      cards = state.discardFromDeck(state.current, 4);
      for (_i = 0, _len = cards.length; _i < _len; _i++) {
        card = cards[_i];
        if (__indexOf.call(unique, card) < 0) {
          unique.push(card);
        }
      }
      state.current.coins += unique.length;
      return state.log("...gaining +$" + unique.length + ".");
    }
  });
  makeCard('Horn of Plenty', c.Silver, {
    cost: 5,
    coins: 0,
    playEffect: function(state) {
      var card, cardName, choices, coins, limit, potions, _ref;
      limit = state.current.numUniqueCardsInPlay();
      choices = [];
      for (cardName in state.supply) {
        card = c[cardName];
        _ref = card.getCost(state), coins = _ref[0], potions = _ref[1];
        if (potions === 0 && coins <= limit) {
          choices.push(card);
        }
      }
      return state.gainOneOf(state.current, choices);
    }
  });
  makeCard("Horse Traders", action, {
    cost: 4,
    buys: 1,
    coins: 3,
    isReaction: true,
    playEffect: function(state) {
      return state.requireDiscard(state.current, 2);
    },
    durationEffect: function(state) {
      transferCard(c['Horse Traders'], state.current.duration, state.current.hand);
      return state.drawCards(state.current, 1);
    },
    attackReaction: function(player) {
      return transferCard(c['Horse Traders'], player.hand, player.duration);
    }
  });
  makeCard('Hunting Party', action, {
    cost: 5,
    actions: 1,
    cards: 1,
    playEffect: function(state) {
      var card, cardsDrawn, drawn;
      state.revealHand(state.current);
      cardsDrawn = 0;
      while (cardsDrawn < 1) {
        drawn = state.current.getCardsFromDeck(1);
        if (drawn.length === 0) {
          break;
        }
        card = drawn[0];
        state.log("...revealing a " + card);
        if (__indexOf.call(state.current.hand, card) < 0) {
          cardsDrawn += 1;
          state.current.hand.push(card);
          state.log("...drawing a " + card + ".");
        } else {
          state.current.setAside.push(card);
        }
      }
      state.current.discard = state.current.discard.concat(state.current.setAside);
      return state.current.setAside = [];
    }
  });
  makeCard('Ironworks', action, {
    cost: 4,
    playEffect: function(state) {
      var card, cardName, choices, coins, gained, potions, _ref;
      choices = [];
      for (cardName in state.supply) {
        card = c[cardName];
        _ref = card.getCost(state), coins = _ref[0], potions = _ref[1];
        if (potions === 0 && coins <= 4) {
          choices.push(card);
        }
      }
      gained = state.gainOneOf(state.current, choices);
      if (gained.isAction) {
        state.current.actions += 1;
      }
      if (gained.isTreasure) {
        state.current.coins += 1;
      }
      if (gained.isVictory) {
        return state.current.drawCards(1);
      }
    }
  });
  makeCard("Menagerie", action, {
    cost: 3,
    actions: 1,
    playEffect: function(state) {
      state.revealHand(state.current);
      return state.drawCards(state.current, state.current.menagerieDraws());
    }
  });
  makeCard("Militia", action, {
    cost: 4,
    coins: 2,
    isAttack: true,
    playEffect: function(state) {
      return state.attackOpponents(function(opp) {
        if (opp.hand.length > 3) {
          return state.requireDiscard(opp, opp.hand.length - 3);
        }
      });
    }
  });
  makeCard("Goons", c.Militia, {
    cost: 6,
    coins: 2,
    buys: 1
  });
  makeCard("Moat", action, {
    cost: 2,
    cards: +2,
    isReaction: true,
    attackReaction: function(player) {
      return player.moatProtected = true;
    }
  });
  makeCard('Moneylender', action, {
    cost: 4,
    playEffect: function(state) {
      var _ref;
      if (_ref = c.Copper, __indexOf.call(state.current.hand, _ref) >= 0) {
        state.current.doTrash(c.Copper);
        return state.current.coins += 3;
      }
    }
  });
  makeCard("Monument", action, {
    cost: 4,
    coins: 2,
    playEffect: function(state) {
      return state.current.chips += 1;
    }
  });
  makeCard("Mountebank", action, {
    cost: 5,
    coins: 2,
    isAttack: true,
    playEffect: function(state) {
      return state.attackOpponents(function(opp) {
        var _ref;
        if (_ref = c.Curse, __indexOf.call(opp.hand, _ref) >= 0) {
          return opp.doDiscard(c.Curse);
        } else {
          state.gainCard(opp, c.Copper);
          return state.gainCard(opp, c.Curse);
        }
      });
    }
  });
  makeCard('Nobles', action, {
    cost: 6,
    isVictory: true,
    vp: 2,
    playEffect: function(state) {
      var benefit;
      benefit = state.current.ai.chooseBenefit(state, [
        {
          actions: 2
        }, {
          cards: 3
        }
      ]);
      return applyBenefit(state, benefit);
    }
  });
  makeCard('Pawn', action, {
    cost: 2,
    playEffect: function(state) {
      var benefit;
      benefit = state.current.ai.chooseBenefit(state, [
        {
          cards: 1,
          actions: 1
        }, {
          cards: 1,
          buys: 1
        }, {
          cards: 1,
          coins: 1
        }, {
          actions: 1,
          buys: 1
        }, {
          actions: 1,
          coins: 1
        }, {
          buys: 1,
          coins: 1
        }
      ]);
      return applyBenefit(state, benefit);
    }
  });
  makeCard('Peddler', action, {
    cost: 8,
    actions: 1,
    cards: 1,
    coins: 1,
    costInCoins: function(state) {
      var card, cost, _i, _len, _ref;
      cost = 8;
      if (state.phase === 'buy') {
        _ref = state.current.inPlay;
        for (_i = 0, _len = _ref.length; _i < _len; _i++) {
          card = _ref[_i];
          if (card.isAction) {
            cost -= 2;
            if (cost <= 0) {
              break;
            }
          }
        }
      }
      return cost;
    }
  });
  makeCard("Philosopher's Stone", c.Silver, {
    cost: 3,
    costPotion: 1,
    getCoins: function(state) {
      return Math.floor((state.current.draw.length + state.current.discard.length) / 5);
    }
  });
  makeCard('Princess', action, {
    cost: 0,
    buys: 1,
    isPrize: true,
    mayBeBought: function(state) {
      return false;
    },
    playEffect: function(state) {
      return state.bridges += 2;
    }
  });
  makeCard('Quarry', c.Silver, {
    cost: 4,
    coins: 1,
    playEffect: function(state) {
      return state.quarries += 1;
    }
  });
  makeCard('Sea Hag', action, {
    cost: 4,
    isAttack: true,
    playEffect: function(state) {
      return state.attackOpponents(function(opp) {
        state.discardFromDeck(opp, 1);
        if (state.supply[c.Curse] > 0) {
          state.gainCard(opp, c.Curse);
          return transferCardToTop(c.Curse, opp.discard, opp.draw);
        }
      });
    }
  });
  makeCard('Shanty Town', action, {
    cost: 3,
    actions: +2,
    playEffect: function(state) {
      state.revealHand(0);
      return state.drawCards(state.current, state.current.shantyTownDraws());
    }
  });
  makeCard('Steward', action, {
    cost: 3,
    playEffect: function(state) {
      var benefit;
      benefit = state.current.ai.chooseBenefit(state, [
        {
          cards: 2
        }, {
          coins: 2
        }, {
          trash: 2
        }
      ]);
      return applyBenefit(state, benefit);
    }
  });
  makeCard('Tournament', action, {
    cost: 4,
    actions: +1,
    playEffect: function(state) {
      var choice, choices, opp, opposingProvince, _i, _len, _ref, _ref2, _ref3;
      opposingProvince = false;
      _ref = state.players.slice(1);
      for (_i = 0, _len = _ref.length; _i < _len; _i++) {
        opp = _ref[_i];
        if (_ref2 = c.Province, __indexOf.call(opp.hand, _ref2) >= 0) {
          state.log("" + opp.ai + " reveals a Province.");
          opposingProvince = true;
        }
      }
      if (_ref3 = c.Province, __indexOf.call(state.current.hand, _ref3) >= 0) {
        state.log("" + state.current.ai + " reveals a Province.");
        choices = state.prizes;
        if (state.supply[c.Duchy] > 0) {
          choices.push(c.Duchy);
        }
        choice = state.gainOneOf(state.current, choices);
        if (choice !== null) {
          state.log("...putting the " + choice + " on top of the deck.");
          transferCardToTop(choice, state.current.discard, state.current.draw);
        }
      }
      if (!opposingProvince) {
        state.current.coins += 1;
        return state.current.drawCards(1);
      }
    }
  });
  makeCard("Trade Route", action, {
    cost: 3,
    buys: 1,
    trash: 1,
    getCoins: function(state) {
      return state.tradeRouteValue;
    }
  });
  makeCard('Treasure Map', action, {
    cost: 4,
    playEffect: function(state) {
<<<<<<< HEAD
      var num, numGolds, trashedMaps, _ref, _ref2;
      trashedMaps = 0;
      if (_ref = c['Treasure Map'], __indexOf.call(state.current.inPlay, _ref) >= 0) {
        state.current.inPlay.remove(c['Treasure Map']);
        state.log("...trashing the Treasure Map.");
        trashedMaps += 1;
      }
      if (_ref2 = c['Treasure Map'], __indexOf.call(state.current.hand, _ref2) >= 0) {
        state.current.doTrash(c['Treasure Map']);
        state.log("...and trashing another Treasure Map.");
        trashedMaps += 1;
      }
      if (trashedMaps === 2) {
        numGolds = 0;
        for (num = 1; num <= 4; num++) {
          if (state.countInSupply(c.Gold) > 0) {
            state.gainCard(state.current, c.Gold, true);
            transferCardToTop(c.Gold, state.current.discard, state.current.draw);
            numGolds += 1;
          }
        }
        return state.log("…gaining " + numGolds + " Golds, putting them on top of the deck.");
      }
    }
  });
  makeCard('Tribute', action, {
    cost: 5,
    playEffect: function(state) {
      var card, revealedCards, unique, _i, _j, _len, _len2, _results;
      revealedCards = state.players[1].discardFromDeck(2);
      unique = [];
      for (_i = 0, _len = revealedCards.length; _i < _len; _i++) {
        card = revealedCards[_i];
        if (__indexOf.call(unique, card) < 0) {
          unique.push(card);
        }
      }
      _results = [];
      for (_j = 0, _len2 = unique.length; _j < _len2; _j++) {
        card = unique[_j];
        if (card.isAction) {
          state.current.actions += 2;
        }
        if (card.isTreasure) {
          state.current.coins += 2;
        }
        _results.push(card.isVictory ? state.current.drawCards(2) : void 0);
      }
      return _results;
    }
  });
=======
      var num, trashedMaps, _ref, _ref2;
      trashedMaps = 0;
      if (_ref = c['Treasure Map'], __indexOf.call(state.current.inPlay, _ref) >= 0) {
        state.current.inPlay.remove(c['Treasure Map']);
        trashedMaps += 1;
      }
      if (_ref2 = c['Treasure Map'], __indexOf.call(state.current.hand, _ref2) >= 0) {
        state.doTrash(state.current, c['Treasure Map']);
        trashedMaps += 1;
      }
      if (trashedMaps === 2) {
        for (num = 1; num <= 4; num++) {
          state.gainCard(state.current, c.Gold, true);
          transferCardToTop(c.Gold, state.current.discard, state.current.draw);
        }
        return state.log("…gaining 4 Golds, putting them on top of the deck.");
      }
    }
  });
>>>>>>> 38a7d423
  makeCard("Trusty Steed", c["Bag of Gold"], {
    actions: 0,
    playEffect: function(state) {
      var benefit;
      benefit = state.current.ai.chooseBenefit(state, [
        {
          cards: 2,
          actions: 2
        }, {
          cards: 2,
          coins: 2
        }, {
          actions: 2,
          coins: 2
        }, {
          cards: 2,
          horseEffect: true
        }, {
          actions: 2,
          horseEffect: true
        }, {
          coins: 2,
          horseEffect: true
        }
      ]);
      return applyBenefit(state, benefit);
    }
  });
  makeCard('University', action, {
    cost: 2,
    costPotion: 1,
    actions: 2,
    playEffect: function(state) {
      var card, cardName, choices, coins, potions, _ref;
      choices = [];
      for (cardName in state.supply) {
        card = c[cardName];
        _ref = card.getCost(state), coins = _ref[0], potions = _ref[1];
        if (potions === 0 && coins <= 5 && card.isAction) {
          choices.push(card);
        }
      }
      return state.gainOneOf(state.current, choices);
    }
  });
<<<<<<< HEAD
  makeCard('Venture', c.Silver, {
    cost: 5,
    coins: 1,
    playEffect: function(state) {
      var card, drawn, foundTreasure, treasuresDrawn;
      treasuresDrawn = 0;
      foundTreasure = null;
      while (treasuresDrawn < 1) {
        drawn = state.current.getCardsFromDeck(1);
        if (drawn.length === 0) {
          break;
        }
        card = drawn[0];
        if (card.isTreasure) {
          treasuresDrawn += 1;
          foundTreasure = card;
          state.log("…drawing and playing a " + card + ".");
        } else {
          state.current.setAside.push(card);
        }
      }
      state.current.discard = state.current.discard.concat(state.current.setAside);
      state.current.setAside = [];
      if (treasuresDrawn === 1) {
        state.current.inPlay.push(foundTreasure);
        return foundTreasure.onPlay(state);
      }
    }
  });
=======
>>>>>>> 38a7d423
  makeCard('Vineyard', c.Estate, {
    cost: 0,
    costPotion: 1,
    getVP: function(state) {
      return Math.floor(state.current.numActionCardsInDeck() / 3);
    }
  });
<<<<<<< HEAD
  makeCard('Walled Village', c.Village, {
    cost: 4
  });
=======
>>>>>>> 38a7d423
  makeCard('Warehouse', action, {
    cost: 3,
    playEffect: function(state) {
      state.drawCards(state.current, 3);
      return state.requireDiscard(state.current, 3);
    }
  });
  makeCard('Witch', action, {
    cost: 5,
    cards: 2,
    playEffect: function(state) {
      return state.attackOpponents(function(opp) {
        return state.gainCard(opp, c.Curse);
      });
    }
  });
  makeCard('Workshop', action, {
    cost: 3,
    playEffect: function(state) {
      var card, cardName, choices, coins, potions, _ref;
      choices = [];
      for (cardName in state.supply) {
        card = c[cardName];
        _ref = card.getCost(state), coins = _ref[0], potions = _ref[1];
        if (potions === 0 && coins <= 4) {
          choices.push(card);
        }
      }
      return state.gainOneOf(state.current, choices);
    }
  });
  transferCard = function(card, fromList, toList) {
    if (__indexOf.call(fromList, card) < 0) {
      throw new Error("" + fromList + " does not contain " + card);
    }
    fromList.remove(card);
    return toList.push(card);
  };
  transferCardToTop = function(card, fromList, toList) {
    if (__indexOf.call(fromList, card) < 0) {
      throw new Error("" + fromList + " does not contain " + card);
    }
    fromList.remove(card);
    return toList.unshift(card);
  };
  applyBenefit = function(state, benefit) {
    var i;
    state.log("" + state.current.ai + " chooses " + (JSON.stringify(benefit)) + ".");
    if (benefit.cards != null) {
      state.drawCards(state.current, benefit.cards);
    }
    if (benefit.actions != null) {
      state.current.actions += benefit.actions;
    }
    if (benefit.buys != null) {
      state.current.buys += benefit.buys;
    }
    if (benefit.coins != null) {
      state.current.coins += benefit.coins;
    }
    if (benefit.trash != null) {
      state.requireTrash(state.current, benefit.trash);
    }
    if (benefit.horseEffect) {
      for (i = 0; i < 4; i++) {
        state.gainCard(state.current, c.Silver);
      }
      state.current.discard = state.current.discard.concat(state.current.draw);
      return state.current.draw = [];
    }
  };
  this.transferCard = transferCard;
  this.transferCardToTop = transferCardToTop;
  if (typeof exports !== "undefined" && exports !== null) {
    _ref = require('./cards'), c = _ref.c, transferCard = _ref.transferCard, transferCardToTop = _ref.transferCardToTop;
  }
  PlayerState = (function() {
    function PlayerState() {}
    PlayerState.prototype.initialize = function(ai, logFunc) {
      this.actions = 1;
      this.buys = 1;
      this.coins = 0;
      this.potions = 0;
      this.mats = {
        pirateShip: 0,
        nativeVillage: [],
        island: []
      };
      this.chips = 0;
      this.hand = [];
      this.discard = [c.Copper, c.Copper, c.Copper, c.Copper, c.Copper, c.Copper, c.Copper, c.Estate, c.Estate, c.Estate];
      this.draw = [];
      this.inPlay = [];
      this.duration = [];
      this.setAside = [];
      this.moatProtected = false;
      this.turnsTaken = 0;
      this.ai = ai;
      this.logFunc = logFunc;
      this.drawCards(5);
      return this;
    };
    PlayerState.prototype.getDeck = function() {
      return this.draw.concat(this.discard.concat(this.hand.concat(this.inPlay.concat(this.duration.concat(this.mats.nativeVillage.concat(this.mats.island))))));
    };
    PlayerState.prototype.countInDeck = function(card) {
      var card2, _i, _len, _ref2;
      count = 0;
      _ref2 = this.getDeck();
      for (_i = 0, _len = _ref2.length; _i < _len; _i++) {
        card2 = _ref2[_i];
        if (card.toString() === card2.toString()) {
          count++;
        }
      }
      return count;
    };
    PlayerState.prototype.numCardsInDeck = function() {
      return this.getDeck().length;
    };
    PlayerState.prototype.countCardTypeInDeck = function(type) {
      var card, typeChecker, _i, _len, _ref2;
      typeChecker = 'is' + type;
      count = 0;
      _ref2 = this.getDeck();
      for (_i = 0, _len = _ref2.length; _i < _len; _i++) {
        card = _ref2[_i];
        if (card[typeChecker]) {
          count++;
        }
      }
      return count;
    };
    PlayerState.prototype.getVP = function(state) {
<<<<<<< HEAD
      var card, total, _i, _len, _ref2;
      total = this.chips;
      _ref2 = this.getDeck();
      for (_i = 0, _len = _ref2.length; _i < _len; _i++) {
        card = _ref2[_i];
=======
      var card, total, _i, _len, _ref;
      total = this.chips;
      _ref = this.getDeck();
      for (_i = 0, _len = _ref.length; _i < _len; _i++) {
        card = _ref[_i];
>>>>>>> 38a7d423
        total += card.getVP(state);
      }
      return total;
    };
    PlayerState.prototype.getTotalMoney = function() {
      var card, total, _i, _len, _ref2;
      total = 0;
      _ref2 = this.getDeck();
      for (_i = 0, _len = _ref2.length; _i < _len; _i++) {
        card = _ref2[_i];
        total += card.coins;
      }
      return total;
    };
    PlayerState.prototype.getTreasureInHand = function() {
<<<<<<< HEAD
      var card, total, _i, _len, _ref2;
      total = 0;
      _ref2 = this.hand;
      for (_i = 0, _len = _ref2.length; _i < _len; _i++) {
        card = _ref2[_i];
=======
      var card, total, _i, _len, _ref;
      total = 0;
      _ref = this.hand;
      for (_i = 0, _len = _ref.length; _i < _len; _i++) {
        card = _ref[_i];
>>>>>>> 38a7d423
        if (card.isTreasure) {
          total += card.coins;
        }
      }
      return total;
    };
    PlayerState.prototype.countInHand = function(card) {
      return countStr(this.hand, card);
    };
    PlayerState.prototype.countInDiscard = function(card) {
      return countStr(this.discard, card);
    };
    PlayerState.prototype.countInPlay = function(card) {
      return countStr(this.inPlay, card);
    };
    PlayerState.prototype.numActionCardsInDeck = function() {
      var card, _i, _len, _ref2;
      count = 0;
      _ref2 = this.getDeck();
      for (_i = 0, _len = _ref2.length; _i < _len; _i++) {
        card = _ref2[_i];
        if (card.isAction) {
          count += 1;
        }
      }
      return count;
    };
    PlayerState.prototype.getActionDensity = function() {
      return this.numActionCardsInDeck() / this.getDeck().length;
    };
    PlayerState.prototype.menagerieDraws = function() {
      var card, cardsToDraw, seen, _i, _len, _ref2;
      seen = {};
      cardsToDraw = 3;
      _ref2 = this.hand;
      for (_i = 0, _len = _ref2.length; _i < _len; _i++) {
        card = _ref2[_i];
        if (seen[card.name] != null) {
          cardsToDraw = 1;
          break;
        }
        seen[card.name] = true;
      }
      return cardsToDraw;
    };
    PlayerState.prototype.shantyTownDraws = function(hypothetical) {
      var card, cardsToDraw, skippedShanty, _i, _len, _ref2;
      if (hypothetical == null) {
        hypothetical = false;
      }
      cardsToDraw = 2;
      skippedShanty = false;
      _ref2 = this.hand;
      for (_i = 0, _len = _ref2.length; _i < _len; _i++) {
        card = _ref2[_i];
        if (card.isAction) {
          if (hypothetical && !skippedShanty) {
            skippedShanty = true;
          } else {
            cardsToDraw = 0;
            break;
          }
        }
      }
      return cardsToDraw;
    };
    PlayerState.prototype.actionBalance = function() {
      var balance, card, _i, _len, _ref2;
      balance = this.actions;
      _ref2 = this.hand;
      for (_i = 0, _len = _ref2.length; _i < _len; _i++) {
        card = _ref2[_i];
        if (card.isAction) {
          balance += card.actions;
          balance--;
          if (card.actions === 0) {
            balance -= card.cards * this.getActionDensity();
          }
        }
      }
      return balance;
    };
    PlayerState.prototype.numUniqueCardsInPlay = function() {
      var card, cards, unique, _i, _len;
      unique = [];
      cards = this.inPlay.concat(this.duration);
      for (_i = 0, _len = cards.length; _i < _len; _i++) {
        card = cards[_i];
        if (__indexOf.call(unique, card) < 0) {
          unique.push(card);
        }
      }
      return unique.length;
    };
    PlayerState.prototype.drawCards = function(nCards) {
      var drawn;
      drawn = this.getCardsFromDeck(nCards);
      this.hand = this.hand.concat(drawn);
      this.log("" + this.ai + " draws " + drawn.length + " cards (" + drawn + ").");
      return drawn;
    };
    PlayerState.prototype.discardFromDeck = function(nCards) {
      var drawn;
      drawn = this.getCardsFromDeck(nCards);
      this.discard = this.discard.concat(drawn);
      this.log("" + this.ai + " draws and discards " + drawn.length + " cards (" + drawn + ").");
      return drawn;
    };
    PlayerState.prototype.getCardsFromDeck = function(nCards) {
      var diff, drawn;
      if (this.draw.length < nCards) {
        diff = nCards - this.draw.length;
        drawn = this.draw.slice(0);
        this.draw = [];
        if (this.discard.length > 0) {
          this.shuffle();
          return drawn.concat(this.getCardsFromDeck(diff));
        } else {
          return drawn;
        }
      } else {
        drawn = this.draw.slice(0, nCards);
        this.draw = this.draw.slice(nCards);
        return drawn;
      }
    };
    PlayerState.prototype.doDiscard = function(card) {
      if (__indexOf.call(this.hand, card) < 0) {
        this.warn("" + this.ai + " has no " + card + " to discard");
        return;
      }
      this.log("" + this.ai + " discards " + card + ".");
      this.hand.remove(card);
      return this.discard.push(card);
    };
    PlayerState.prototype.doTrash = function(card) {
      if (__indexOf.call(this.hand, card) < 0) {
        this.warn("" + this.ai + " has no " + card + " to trash");
        return;
      }
      this.log("" + this.ai + " trashes " + card + ".");
      return this.hand.remove(card);
    };
    PlayerState.prototype.shuffle = function() {
      this.log("(" + this.ai + " shuffles.)");
      if (this.draw.length > 0) {
        throw new Error("Shuffling while there are cards left to draw");
      }
      shuffle(this.discard);
      this.draw = this.discard;
      return this.discard = [];
    };
    PlayerState.prototype.copy = function() {
      var other;
      other = new PlayerState();
      other.actions = this.actions;
      other.buys = this.buys;
      other.coins = this.coins;
      other.potions = this.potions;
      other.mats = this.mats;
      other.chips = this.chips;
      other.hand = this.hand.slice(0);
      other.draw = this.draw.slice(0);
      other.discard = this.discard.slice(0);
      other.inPlay = this.inPlay.slice(0);
      other.duration = this.duration.slice(0);
      other.setAside = this.setAside.slice(0);
      other.moatProtected = this.moatProtected;
      other.ai = this.ai;
      other.logFunc = this.logFunc;
      other.turnsTaken = this.turnsTaken;
      return other;
    };
    PlayerState.prototype.log = function(obj) {
      if (this.logFunc != null) {
        return this.logFunc(obj);
      } else {
        if (typeof console !== "undefined" && console !== null) {
          return console.log(obj);
        }
      }
    };
    return PlayerState;
  })();
  State = (function() {
    function State() {}
    State.prototype.basicSupply = ['Curse', 'Copper', 'Silver', 'Gold', 'Estate', 'Duchy', 'Province'];
    State.prototype.cardInfo = c;
    State.prototype.initialize = function(ais, tableau, logFunc) {
      var ai;
      this.logFunc = logFunc;
      this.players = (function() {
        var _i, _len, _results;
        _results = [];
        for (_i = 0, _len = ais.length; _i < _len; _i++) {
          ai = ais[_i];
          _results.push(new PlayerState().initialize(ai, this.logFunc));
        }
        return _results;
      }).call(this);
      this.nPlayers = this.players.length;
      this.current = this.players[0];
      this.supply = this.makeSupply(tableau);
      this.prizes = [c["Bag of Gold"], c.Diadem, c.Followers, c.Princess, c["Trusty Steed"]];
      this.tradeRouteMat = [];
      this.tradeRouteValue = 0;
      this.bridges = 0;
      this.quarries = 0;
      this.copperValue = 1;
      this.phase = 'start';
      return this;
    };
    State.prototype.makeSupply = function(tableau) {
      var allCards, card, supply, _i, _len, _ref2;
      allCards = this.basicSupply.concat(tableau);
      supply = {};
      for (_i = 0, _len = allCards.length; _i < _len; _i++) {
        card = allCards[_i];
        card = (_ref2 = c[card]) != null ? _ref2 : card;
        supply[card] = card.startingSupply(this);
      }
      return supply;
    };
    State.prototype.emptyPiles = function() {
      var key, piles, value, _ref2;
      piles = [];
      _ref2 = this.supply;
      for (key in _ref2) {
        value = _ref2[key];
        if (value === 0) {
          piles.push(key);
        }
      }
      return piles;
    };
    State.prototype.numEmptyPiles = function() {
      return this.emptyPiles().length;
    };
    State.prototype.gameIsOver = function() {
      var emptyPiles, playerName, turns, vp, _i, _len, _ref2, _ref3;
      if (this.phase !== 'start') {
        return false;
      }
      emptyPiles = this.emptyPiles();
      if (emptyPiles.length >= this.totalPilesToEndGame() || (this.nPlayers < 5 && emptyPiles.length >= 3) || __indexOf.call(emptyPiles, 'Province') >= 0 || __indexOf.call(emptyPiles, 'Colony') >= 0) {
        this.log("Empty piles: " + emptyPiles);
        _ref2 = this.getFinalStatus();
        for (_i = 0, _len = _ref2.length; _i < _len; _i++) {
          _ref3 = _ref2[_i], playerName = _ref3[0], vp = _ref3[1], turns = _ref3[2];
          this.log("" + playerName + " took " + turns + " turns and scored " + vp + " points.");
        }
        return true;
      }
      return false;
    };
    State.prototype.getFinalStatus = function() {
      var player, _i, _len, _ref2, _results;
      _ref2 = this.players;
      _results = [];
      for (_i = 0, _len = _ref2.length; _i < _len; _i++) {
        player = _ref2[_i];
        _results.push([player.ai.toString(), player.getVP(this), player.turnsTaken]);
      }
      return _results;
    };
    State.prototype.getWinners = function() {
      var best, bestScore, modScore, player, score, scores, turns, _i, _len, _ref2;
      scores = this.getFinalStatus();
      best = [];
      bestScore = -Infinity;
      for (_i = 0, _len = scores.length; _i < _len; _i++) {
        _ref2 = scores[_i], player = _ref2[0], score = _ref2[1], turns = _ref2[2];
        modScore = score - turns / 100;
        if (modScore === bestScore) {
          best.push(player);
        }
        if (modScore > bestScore) {
          best = [player];
          bestScore = modScore;
        }
      }
      return best;
    };
    State.prototype.countInSupply = function(card) {
      var _ref2;
      return (_ref2 = this.supply[card]) != null ? _ref2 : 0;
    };
    State.prototype.totalPilesToEndGame = function() {
      switch (this.nPlayers) {
        case 1:
        case 2:
        case 3:
        case 4:
          return 3;
        default:
          return 4;
      }
    };
    State.prototype.gainsToEndGame = function() {
      var card, count, counts, minimum, piles, _i, _len, _ref2;
      counts = (function() {
        var _ref2, _results;
        _ref2 = this.supply;
        _results = [];
        for (card in _ref2) {
          count = _ref2[card];
          _results.push(count);
        }
        return _results;
      }).call(this);
      numericSort(counts);
      piles = this.totalPilesToEndGame();
      minimum = 0;
      _ref2 = counts.slice(0, piles);
      for (_i = 0, _len = _ref2.length; _i < _len; _i++) {
        count = _ref2[_i];
        minimum += count;
      }
      minimum = Math.min(minimum, this.supply['Province']);
      if (this.supply['Colony'] != null) {
        minimum = Math.min(minimum, this.supply['Colony']);
      }
      return minimum;
    };
    State.prototype.doPlay = function() {
      switch (this.phase) {
        case 'start':
          this.current.turnsTaken += 1;
          this.log("\n== " + this.current.ai + "'s turn " + this.current.turnsTaken + " ==");
          this.doDurationPhase();
          return this.phase = 'action';
        case 'action':
          this.doActionPhase();
          return this.phase = 'treasure';
        case 'treasure':
          this.doTreasurePhase();
          return this.phase = 'buy';
        case 'buy':
          this.doBuyPhase();
          return this.phase = 'cleanup';
        case 'cleanup':
          this.doCleanupPhase();
          return this.rotatePlayer();
      }
    };
    State.prototype.doDurationPhase = function() {
      var card, i, _ref2, _results;
      _results = [];
      for (i = _ref2 = this.current.duration.length - 1; _ref2 <= -1 ? i < -1 : i > -1; _ref2 <= -1 ? i++ : i--) {
        card = this.current.duration[i];
        this.log("" + this.current.ai + " resolves the duration effect of " + card + ".");
        _results.push(card.onDuration(this));
      }
      return _results;
    };
    State.prototype.doActionPhase = function() {
      var card, validActions, _i, _len, _ref2, _results;
      _results = [];
      while (this.current.actions > 0) {
        validActions = [null];
        _ref2 = this.current.hand;
        for (_i = 0, _len = _ref2.length; _i < _len; _i++) {
          card = _ref2[_i];
          if (card.isAction && __indexOf.call(validActions, card) < 0) {
            validActions.push(card);
          }
        }
        action = this.current.ai.chooseAction(this, validActions);
        if (action === null) {
          return;
        }
        this.log("" + this.current.ai + " plays " + action + ".");
        if (__indexOf.call(this.current.hand, action) < 0) {
          this.warn("" + this.current.ai + " chose an invalid action.");
          return;
        }
        this.current.hand.remove(action);
        this.current.inPlay.push(action);
        this.current.actions -= 1;
        _results.push(action.onPlay(this));
      }
      return _results;
    };
    State.prototype.doTreasurePhase = function() {
      var card, idx, treasure, validTreasures, _i, _len, _ref2, _results;
      _results = [];
      while (true) {
        validTreasures = [null];
        _ref2 = this.current.hand;
        for (_i = 0, _len = _ref2.length; _i < _len; _i++) {
          card = _ref2[_i];
          if (card.isTreasure && __indexOf.call(validTreasures, card) < 0) {
            validTreasures.push(card);
          }
        }
        treasure = this.current.ai.chooseTreasure(this, validTreasures);
        if (treasure === null) {
          return;
        }
        this.log("" + this.current.ai + " plays " + treasure + ".");
        idx = this.current.hand.indexOf(treasure);
        if (__indexOf.call(this.current.hand, treasure) < 0) {
          this.warn("" + this.current.ai + " chose an invalid treasure");
          return;
        }
        this.current.hand.remove(treasure);
        this.current.inPlay.push(treasure);
        _results.push(treasure.onPlay(this));
      }
      return _results;
    };
    State.prototype.doBuyPhase = function() {
      var buyable, card, cardname, choice, coinCost, count, goonses, potionCost, _ref2, _ref3, _ref4, _results;
      _results = [];
      while (this.current.buys > 0) {
        buyable = [null];
        _ref2 = this.supply;
        for (cardname in _ref2) {
          count = _ref2[cardname];
          card = c[cardname];
          if (card.mayBeBought(this) && count > 0) {
            _ref3 = card.getCost(this), coinCost = _ref3[0], potionCost = _ref3[1];
            if (coinCost <= this.current.coins && potionCost <= this.current.potions) {
              buyable.push(card);
            }
          }
        }
        this.log("Coins: " + this.current.coins + ", Potions: " + this.current.potions + ", Buys: " + this.current.buys);
        choice = this.current.ai.chooseGain(this, buyable);
        if (choice === null) {
          return;
        }
        this.log("" + this.current.ai + " buys " + choice + ".");
        _ref4 = choice.getCost(this), coinCost = _ref4[0], potionCost = _ref4[1];
        this.current.coins -= coinCost;
        this.current.potions -= potionCost;
        this.current.buys -= 1;
        this.gainCard(this.current, choice, true);
        choice.onBuy(this);
        goonses = this.current.countInPlay('Goons');
        _results.push(goonses > 0 ? (this.log("...gaining " + goonses + " VP."), this.current.chips += goonses) : void 0);
      }
      return _results;
    };
    State.prototype.doCleanupPhase = function() {
      var actionCardsInPlay, card, _i, _len, _ref2, _ref3;
      actionCardsInPlay = 0;
      _ref2 = this.current.inPlay;
      for (_i = 0, _len = _ref2.length; _i < _len; _i++) {
        card = _ref2[_i];
        if (card.isAction) {
          actionCardsInPlay += 1;
        }
      }
      if (actionCardsInPlay <= 2) {
        while (_ref3 = c['Walled Village'], __indexOf.call(this.current.inPlay, _ref3) >= 0) {
          transferCardToTop(c['Walled Village'], this.current.inPlay, this.current.draw);
          this.log("" + this.ai + " returns a Walled Village to the top of the deck.");
        }
      }
      this.current.discard = this.current.discard.concat(this.current.duration);
      this.current.duration = [];
      if (this.current.setAside.length > 0) {
        this.warn(["Cards were set aside at the end of turn", this.current.setAside]);
        this.current.discard = this.current.discard.concat(this.current.setAside);
        this.current.setAside = [];
      }
      while (this.current.inPlay.length > 0) {
        card = this.current.inPlay[0];
        this.current.inPlay = this.current.inPlay.slice(1);
        if (card.isDuration) {
          this.current.duration.push(card);
        } else {
          this.current.discard.push(card);
        }
        card.onCleanup(this);
      }
      this.current.discard = this.current.discard.concat(this.current.hand);
      this.current.hand = [];
      this.current.actions = 1;
      this.current.buys = 1;
      this.current.coins = 0;
      this.current.potions = 0;
      this.copperValue = 1;
      this.bridges = 0;
      this.quarries = 0;
      return this.current.drawCards(5);
    };
    State.prototype.rotatePlayer = function() {
      this.players = this.players.slice(1, this.nPlayers).concat([this.players[0]]);
      this.current = this.players[0];
      return this.phase = 'start';
    };
    State.prototype.gainCard = function(player, card, suppressMessage) {
      if (suppressMessage == null) {
        suppressMessage = false;
      }
      if (__indexOf.call(this.prizes, card) >= 0 || this.supply[card] > 0) {
        if (!suppressMessage) {
          this.log("" + player.ai + " gains " + card + ".");
        }
        player.discard.push(card);
        if (__indexOf.call(this.prizes, card) >= 0) {
          this.prizes.remove(card);
        } else {
          this.supply[card] -= 1;
        }
        if ((this.supply["Trade Route"] != null) && card.isVictory && __indexOf.call(this.tradeRouteMat, card) < 0) {
          this.tradeRouteMat.push(card);
          return this.tradeRouteValue += 1;
        }
      } else {
        return this.log("There is no " + card + " to gain.");
      }
    };
    State.prototype.revealHand = function(player) {};
    State.prototype.drawCards = function(player, num) {
      return player.drawCards(num);
    };
    State.prototype.discardFromDeck = function(player, num) {
      return player.discardFromDeck(num);
    };
    State.prototype.getCardsFromDeck = function(player, num) {
      return player.getCardsFromDeck(num);
    };
    State.prototype.allowDiscard = function(player, num) {
      var choice, numDiscarded, validDiscards, _results;
      numDiscarded = 0;
      _results = [];
      while (numDiscarded < num) {
        validDiscards = player.hand.slice(0);
        validDiscards.push(null);
        choice = player.ai.chooseDiscard(this, validDiscards);
        if (choice === null) {
          return;
        }
        numDiscarded++;
        _results.push(player.doDiscard(choice));
      }
      return _results;
    };
    State.prototype.requireDiscard = function(player, num) {
      var choice, numDiscarded, validDiscards, _results;
      numDiscarded = 0;
      _results = [];
      while (numDiscarded < num) {
        validDiscards = player.hand.slice(0);
        if (validDiscards.length === 0) {
          return;
        }
        choice = player.ai.chooseDiscard(this, validDiscards);
        numDiscarded++;
        _results.push(player.doDiscard(choice));
      }
      return _results;
    };
    State.prototype.allowTrash = function(player, num) {
      var choice, numTrashed, valid, _results;
      numTrashed = 0;
      _results = [];
      while (numTrashed < num) {
        valid = player.hand.slice(0);
        valid.push(null);
        choice = player.ai.chooseTrash(this, valid);
        if (choice === null) {
          return;
        }
        numTrashed++;
        _results.push(player.doTrash(choice));
      }
      return _results;
    };
    State.prototype.requireTrash = function(player, num) {
      var choice, numTrashed, valid, _results;
      numTrashed = 0;
      _results = [];
      while (numTrashed < num) {
        valid = player.hand.slice(0);
        if (valid.length === 0) {
          return;
        }
        choice = player.ai.chooseTrash(this, valid);
        numTrashed++;
        _results.push(player.doTrash(choice));
      }
      return _results;
    };
    State.prototype.gainOneOf = function(player, options) {
      var choice;
      choice = player.ai.chooseGain(this, options);
      if (choice === null) {
        return null;
      }
      this.gainCard(player, choice);
      return choice;
    };
    State.prototype.attackOpponents = function(effect) {
      var opp, _i, _len, _ref2, _results;
      _ref2 = this.players.slice(1);
      _results = [];
      for (_i = 0, _len = _ref2.length; _i < _len; _i++) {
        opp = _ref2[_i];
        _results.push(this.attackPlayer(opp, effect));
      }
      return _results;
    };
    State.prototype.attackPlayer = function(player, effect) {
      var card, i, _ref2, _ref3;
      player.moatProtected = false;
      for (i = _ref2 = player.hand.length - 1; _ref2 <= -1 ? i < -1 : i > -1; _ref2 <= -1 ? i++ : i--) {
        card = player.hand[i];
        if (card.isReaction) {
          card.reactToAttack(player);
        }
      }
      if (player.moatProtected) {
        return this.log("" + player.ai + " is protected by a Moat.");
      } else if (_ref3 = c.Lighthouse, __indexOf.call(player.duration, _ref3) >= 0) {
        return this.log("" + player.ai + " is protected by the Lighthouse.");
      } else {
        return effect(player);
      }
    };
    State.prototype.copy = function() {
      var key, newPlayers, newState, newSupply, player, value, _i, _len, _ref2, _ref3;
      newSupply = {};
      _ref2 = this.supply;
      for (key in _ref2) {
        value = _ref2[key];
        newSupply[key] = value;
      }
      newPlayers = [];
      _ref3 = this.players;
      for (_i = 0, _len = _ref3.length; _i < _len; _i++) {
        player = _ref3[_i];
        newPlayers.push(player.copy());
      }
      newState = new State();
      newState.players = newPlayers;
      newState.current = newPlayers[0];
      newState.nPlayers = this.nPlayers;
      newState.tradeRouteMat = this.tradeRouteMat;
      newState.tradeRouteValue = this.tradeRouteValue;
      newState.bridges = this.bridges;
      newState.quarries = this.quarries;
      newState.copperValue = this.copperValue;
      newState.phase = this.phase;
      newState.logFunc = this.logFunc;
      return newState;
    };
    State.prototype.log = function(obj) {
      if (this.logFunc != null) {
        return this.logFunc(obj);
      } else {
        if (typeof console !== "undefined" && console !== null) {
          return console.log(obj);
        }
      }
    };
    State.prototype.warn = function(obj) {
      if (typeof console !== "undefined" && console !== null) {
        return console.warn("WARNING: ", obj);
      }
    };
    return State;
  })();
  this.tableaux = {
    moneyOnly: [],
    moneyOnlyColony: ['Platinum', 'Colony'],
    all: c.allCards
  };
  Array.prototype.remove = function(elt) {
    var idx;
    idx = this.lastIndexOf(elt);
    if (idx !== -1) {
      return this.splice(idx, 1);
    } else {
      return [];
    }
  };
  noColony = this.tableaux.all.slice(0);
  noColony.remove('Platinum');
  noColony.remove('Colony');
  this.tableaux.noColony = noColony;
  shuffle = function(v) {
    var i, j, temp;
    i = v.length;
    while (i) {
      j = parseInt(Math.random() * i);
      i -= 1;
      temp = v[i];
      v[i] = v[j];
      v[j] = temp;
    }
    return v;
  };
  countStr = function(list, elt) {
    var member, _i, _len;
    count = 0;
    for (_i = 0, _len = list.length; _i < _len; _i++) {
      member = list[_i];
      if (member.toString() === elt.toString()) {
        count++;
      }
    }
    return count;
  };
  numericSort = function(array) {
    return array.sort(function(a, b) {
      return a - b;
    });
  };
  this.State = State;
  this.PlayerState = PlayerState;
}).call(this);<|MERGE_RESOLUTION|>--- conflicted
+++ resolved
@@ -1,5 +1,5 @@
 (function() {
-  var BasicAI, PlayerState, State, action, applyBenefit, basicCard, c, compileStrategies, count, countStr, duration, makeCard, makeStrategy, noColony, numericSort, playGame, playStep, shuffle, stringify, transferCard, transferCardToTop, _ref;
+  var BasicAI, PlayerState, State, action, applyBenefit, basicCard, c, compileStrategies, count, countStr, duration, makeCard, makeStrategy, noColony, numericSort, playGame, playStep, shuffle, stringify, transferCard, transferCardToTop;
   var __indexOf = Array.prototype.indexOf || function(item) {
     for (var i = 0, l = this.length; i < l; i++) {
       if (this[i] === item) return i;
@@ -194,14 +194,10 @@
       return [state.current.countInDeck("Platinum") > 0 ? "Colony" : void 0, state.countInSupply("Colony") <= 6 ? "Province" : void 0, (0 < (_ref = state.gainsToEndGame()) && _ref <= 5) ? "Duchy" : void 0, (0 < (_ref2 = state.gainsToEndGame()) && _ref2 <= 2) ? "Estate" : void 0, "Platinum", "Gold", "Silver", state.gainsToEndGame() <= 3 ? "Copper" : void 0, null];
     };
     BasicAI.prototype.actionPriority = function(state) {
-<<<<<<< HEAD
-      return [state.current.menagerieDraws() === 3 ? "Menagerie" : void 0, state.current.shantyTownDraws(true) === 2 ? "Shanty Town" : void 0, "Trusty Steed", "Festival", "University", "Farming Village", "Bazaar", "Worker's Village", "City", "Walled Village", "Village", "Bag of Gold", "Grand Market", "Hunting Party", "Alchemist", "Laboratory", "Caravan", "Fishing Village", "Market", "Peddler", "Great Hall", state.current.actions > 1 ? "Smithy" : void 0, state.current.inPlay.length >= 2 ? "Conspirator" : void 0, "Familiar", "Pawn", "Lighthouse", "Warehouse", "Menagerie", "Tournament", "Cellar", state.current.actions === 1 ? "Shanty Town" : void 0, "Nobles", state.current.countInHand("Treasure Map") >= 2 ? "Treasure Map" : void 0, "Followers", "Mountebank", "Witch", "Sea Hag", "Tribute", "Goons", "Wharf", "Militia", "Princess", state.current.countInHand("Province") >= 1 ? "Explorer" : void 0, "Steward", state.current.countInHand("Copper") >= 1 ? "Moneylender" : void 0, "Bridge", "Horse Traders", state.current.countInHand("Copper") >= 3 ? "Coppersmith" : void 0, "Smithy", "Council Room", "Merchant Ship", state.current.countInHand("Estate") >= 1 ? "Baron" : void 0, "Monument", "Adventurer", "Harvest", "Explorer", "Woodcutter", state.current.countInHand("Copper") >= 2 ? "Coppersmith" : void 0, "Conspirator", state.current.ai.wantsToTrash(state) ? "Ambassador" : void 0, state.current.ai.wantsToTrash(state) ? "Chapel" : void 0, "Moat", state.current.ai.wantsToTrash(state) ? "Trade Route" : void 0, "Ironworks", "Workshop", "Coppersmith", state.current.countInDeck("Gold") >= 4 && state.current.countInDeck("Treasure Map") === 1 ? "Treasure Map" : void 0, "Shanty Town", "Chapel", null];
-=======
       return [state.current.menagerieDraws() === 3 ? "Menagerie" : void 0, state.current.shantyTownDraws(true) === 2 ? "Shanty Town" : void 0, "Trusty Steed", "Festival", "University", "Farming Village", "Bazaar", "Worker's Village", "City", "Village", "Bag of Gold", "Grand Market", "Hunting Party", "Alchemist", "Laboratory", "Caravan", "Fishing Village", "Market", "Peddler", "Great Hall", state.current.actions > 1 ? "Smithy" : void 0, state.current.inPlay.length >= 2 ? "Conspirator" : void 0, "Familiar", "Pawn", "Lighthouse", "Warehouse", "Menagerie", "Tournament", "Cellar", state.current.actions === 1 ? "Shanty Town" : void 0, "Nobles", state.current.countInHand("Treasure Map") >= 2 ? "Treasure Map" : void 0, "Followers", "Mountebank", "Witch", "Sea Hag", "Goons", "Wharf", "Militia", "Princess", "Steward", state.current.countInHand("Copper") >= 1 ? "Moneylender" : void 0, "Bridge", "Horse Traders", state.current.countInHand("Copper") >= 3 ? "Coppersmith" : void 0, "Smithy", "Council Room", "Merchant Ship", state.current.countInHand("Estate") >= 1 ? "Baron" : void 0, "Monument", "Adventurer", "Harvest", "Woodcutter", state.current.countInHand("Copper") >= 2 ? "Coppersmith" : void 0, "Conspirator", state.current.ai.wantsToTrash(state) ? "Ambassador" : void 0, state.current.ai.wantsToTrash(state) ? "Chapel" : void 0, "Moat", state.current.ai.wantsToTrash(state) ? "Trade Route" : void 0, "Ironworks", "Workshop", "Coppersmith", state.current.countInDeck("Gold") >= 4 && state.current.countInDeck("Treasure Map") === 1 ? "Treasure Map" : void 0, "Shanty Town", "Chapel", null];
->>>>>>> 38a7d423
     };
     BasicAI.prototype.treasurePriority = function(state) {
-      return ["Platinum", "Diadem", "Philosopher's Stone", "Gold", "Harem", "Venture", "Silver", "Quarry", "Copper", "Potion", "Bank", state.current.numUniqueCardsInPlay() >= 2 ? "Horn of Plenty" : void 0];
+      return ["Platinum", "Diadem", "Philosopher's Stone", "Gold", "Harem", "Silver", "Quarry", "Copper", "Potion", "Bank", state.current.numUniqueCardsInPlay() >= 2 ? "Horn of Plenty" : void 0];
     };
     BasicAI.prototype.discardPriority = function(state) {
       return ["Colony", "Duchy", "Province", "Curse", "Estate", "Copper", null, "Silver"];
@@ -829,27 +825,6 @@
       return vp;
     }
   });
-<<<<<<< HEAD
-  makeCard('Explorer', action, {
-    cost: 5,
-    playEffect: function(state) {
-      var cardToGain, _ref;
-      cardToGain = c.Silver;
-      if (_ref = c.Province, __indexOf.call(state.current.hand, _ref) >= 0) {
-        state.log("…revealing a Province.");
-        cardToGain = c.Gold;
-      }
-      if (state.countInSupply(cardToGain) > 0) {
-        state.gainCard(state.current, cardToGain, true);
-        transferCard(cardToGain, state.current.discard, state.current.hand);
-        return state.log("…and gaining a " + cardToGain + ", putting it in the hand.");
-      } else {
-        return state.log("…but there are no " + cardToGain + "s available to gain.");
-      }
-    }
-  });
-=======
->>>>>>> 38a7d423
   makeCard('Farming Village', action, {
     cost: 4,
     actions: 2,
@@ -1258,59 +1233,6 @@
   makeCard('Treasure Map', action, {
     cost: 4,
     playEffect: function(state) {
-<<<<<<< HEAD
-      var num, numGolds, trashedMaps, _ref, _ref2;
-      trashedMaps = 0;
-      if (_ref = c['Treasure Map'], __indexOf.call(state.current.inPlay, _ref) >= 0) {
-        state.current.inPlay.remove(c['Treasure Map']);
-        state.log("...trashing the Treasure Map.");
-        trashedMaps += 1;
-      }
-      if (_ref2 = c['Treasure Map'], __indexOf.call(state.current.hand, _ref2) >= 0) {
-        state.current.doTrash(c['Treasure Map']);
-        state.log("...and trashing another Treasure Map.");
-        trashedMaps += 1;
-      }
-      if (trashedMaps === 2) {
-        numGolds = 0;
-        for (num = 1; num <= 4; num++) {
-          if (state.countInSupply(c.Gold) > 0) {
-            state.gainCard(state.current, c.Gold, true);
-            transferCardToTop(c.Gold, state.current.discard, state.current.draw);
-            numGolds += 1;
-          }
-        }
-        return state.log("…gaining " + numGolds + " Golds, putting them on top of the deck.");
-      }
-    }
-  });
-  makeCard('Tribute', action, {
-    cost: 5,
-    playEffect: function(state) {
-      var card, revealedCards, unique, _i, _j, _len, _len2, _results;
-      revealedCards = state.players[1].discardFromDeck(2);
-      unique = [];
-      for (_i = 0, _len = revealedCards.length; _i < _len; _i++) {
-        card = revealedCards[_i];
-        if (__indexOf.call(unique, card) < 0) {
-          unique.push(card);
-        }
-      }
-      _results = [];
-      for (_j = 0, _len2 = unique.length; _j < _len2; _j++) {
-        card = unique[_j];
-        if (card.isAction) {
-          state.current.actions += 2;
-        }
-        if (card.isTreasure) {
-          state.current.coins += 2;
-        }
-        _results.push(card.isVictory ? state.current.drawCards(2) : void 0);
-      }
-      return _results;
-    }
-  });
-=======
       var num, trashedMaps, _ref, _ref2;
       trashedMaps = 0;
       if (_ref = c['Treasure Map'], __indexOf.call(state.current.inPlay, _ref) >= 0) {
@@ -1330,7 +1252,6 @@
       }
     }
   });
->>>>>>> 38a7d423
   makeCard("Trusty Steed", c["Bag of Gold"], {
     actions: 0,
     playEffect: function(state) {
@@ -1376,38 +1297,6 @@
       return state.gainOneOf(state.current, choices);
     }
   });
-<<<<<<< HEAD
-  makeCard('Venture', c.Silver, {
-    cost: 5,
-    coins: 1,
-    playEffect: function(state) {
-      var card, drawn, foundTreasure, treasuresDrawn;
-      treasuresDrawn = 0;
-      foundTreasure = null;
-      while (treasuresDrawn < 1) {
-        drawn = state.current.getCardsFromDeck(1);
-        if (drawn.length === 0) {
-          break;
-        }
-        card = drawn[0];
-        if (card.isTreasure) {
-          treasuresDrawn += 1;
-          foundTreasure = card;
-          state.log("…drawing and playing a " + card + ".");
-        } else {
-          state.current.setAside.push(card);
-        }
-      }
-      state.current.discard = state.current.discard.concat(state.current.setAside);
-      state.current.setAside = [];
-      if (treasuresDrawn === 1) {
-        state.current.inPlay.push(foundTreasure);
-        return foundTreasure.onPlay(state);
-      }
-    }
-  });
-=======
->>>>>>> 38a7d423
   makeCard('Vineyard', c.Estate, {
     cost: 0,
     costPotion: 1,
@@ -1415,12 +1304,6 @@
       return Math.floor(state.current.numActionCardsInDeck() / 3);
     }
   });
-<<<<<<< HEAD
-  makeCard('Walled Village', c.Village, {
-    cost: 4
-  });
-=======
->>>>>>> 38a7d423
   makeCard('Warehouse', action, {
     cost: 3,
     playEffect: function(state) {
@@ -1492,10 +1375,8 @@
       return state.current.draw = [];
     }
   };
-  this.transferCard = transferCard;
-  this.transferCardToTop = transferCardToTop;
   if (typeof exports !== "undefined" && exports !== null) {
-    _ref = require('./cards'), c = _ref.c, transferCard = _ref.transferCard, transferCardToTop = _ref.transferCardToTop;
+    c = require('./cards').c;
   }
   PlayerState = (function() {
     function PlayerState() {}
@@ -1527,11 +1408,11 @@
       return this.draw.concat(this.discard.concat(this.hand.concat(this.inPlay.concat(this.duration.concat(this.mats.nativeVillage.concat(this.mats.island))))));
     };
     PlayerState.prototype.countInDeck = function(card) {
-      var card2, _i, _len, _ref2;
+      var card2, _i, _len, _ref;
       count = 0;
-      _ref2 = this.getDeck();
-      for (_i = 0, _len = _ref2.length; _i < _len; _i++) {
-        card2 = _ref2[_i];
+      _ref = this.getDeck();
+      for (_i = 0, _len = _ref.length; _i < _len; _i++) {
+        card2 = _ref[_i];
         if (card.toString() === card2.toString()) {
           count++;
         }
@@ -1541,61 +1422,32 @@
     PlayerState.prototype.numCardsInDeck = function() {
       return this.getDeck().length;
     };
-    PlayerState.prototype.countCardTypeInDeck = function(type) {
-      var card, typeChecker, _i, _len, _ref2;
-      typeChecker = 'is' + type;
-      count = 0;
-      _ref2 = this.getDeck();
-      for (_i = 0, _len = _ref2.length; _i < _len; _i++) {
-        card = _ref2[_i];
-        if (card[typeChecker]) {
-          count++;
-        }
-      }
-      return count;
-    };
     PlayerState.prototype.getVP = function(state) {
-<<<<<<< HEAD
-      var card, total, _i, _len, _ref2;
-      total = this.chips;
-      _ref2 = this.getDeck();
-      for (_i = 0, _len = _ref2.length; _i < _len; _i++) {
-        card = _ref2[_i];
-=======
       var card, total, _i, _len, _ref;
       total = this.chips;
       _ref = this.getDeck();
       for (_i = 0, _len = _ref.length; _i < _len; _i++) {
         card = _ref[_i];
->>>>>>> 38a7d423
         total += card.getVP(state);
       }
       return total;
     };
     PlayerState.prototype.getTotalMoney = function() {
-      var card, total, _i, _len, _ref2;
+      var card, total, _i, _len, _ref;
       total = 0;
-      _ref2 = this.getDeck();
-      for (_i = 0, _len = _ref2.length; _i < _len; _i++) {
-        card = _ref2[_i];
+      _ref = this.getDeck();
+      for (_i = 0, _len = _ref.length; _i < _len; _i++) {
+        card = _ref[_i];
         total += card.coins;
       }
       return total;
     };
     PlayerState.prototype.getTreasureInHand = function() {
-<<<<<<< HEAD
-      var card, total, _i, _len, _ref2;
-      total = 0;
-      _ref2 = this.hand;
-      for (_i = 0, _len = _ref2.length; _i < _len; _i++) {
-        card = _ref2[_i];
-=======
       var card, total, _i, _len, _ref;
       total = 0;
       _ref = this.hand;
       for (_i = 0, _len = _ref.length; _i < _len; _i++) {
         card = _ref[_i];
->>>>>>> 38a7d423
         if (card.isTreasure) {
           total += card.coins;
         }
@@ -1612,11 +1464,11 @@
       return countStr(this.inPlay, card);
     };
     PlayerState.prototype.numActionCardsInDeck = function() {
-      var card, _i, _len, _ref2;
+      var card, _i, _len, _ref;
       count = 0;
-      _ref2 = this.getDeck();
-      for (_i = 0, _len = _ref2.length; _i < _len; _i++) {
-        card = _ref2[_i];
+      _ref = this.getDeck();
+      for (_i = 0, _len = _ref.length; _i < _len; _i++) {
+        card = _ref[_i];
         if (card.isAction) {
           count += 1;
         }
@@ -1627,12 +1479,12 @@
       return this.numActionCardsInDeck() / this.getDeck().length;
     };
     PlayerState.prototype.menagerieDraws = function() {
-      var card, cardsToDraw, seen, _i, _len, _ref2;
+      var card, cardsToDraw, seen, _i, _len, _ref;
       seen = {};
       cardsToDraw = 3;
-      _ref2 = this.hand;
-      for (_i = 0, _len = _ref2.length; _i < _len; _i++) {
-        card = _ref2[_i];
+      _ref = this.hand;
+      for (_i = 0, _len = _ref.length; _i < _len; _i++) {
+        card = _ref[_i];
         if (seen[card.name] != null) {
           cardsToDraw = 1;
           break;
@@ -1642,15 +1494,15 @@
       return cardsToDraw;
     };
     PlayerState.prototype.shantyTownDraws = function(hypothetical) {
-      var card, cardsToDraw, skippedShanty, _i, _len, _ref2;
+      var card, cardsToDraw, skippedShanty, _i, _len, _ref;
       if (hypothetical == null) {
         hypothetical = false;
       }
       cardsToDraw = 2;
       skippedShanty = false;
-      _ref2 = this.hand;
-      for (_i = 0, _len = _ref2.length; _i < _len; _i++) {
-        card = _ref2[_i];
+      _ref = this.hand;
+      for (_i = 0, _len = _ref.length; _i < _len; _i++) {
+        card = _ref[_i];
         if (card.isAction) {
           if (hypothetical && !skippedShanty) {
             skippedShanty = true;
@@ -1663,11 +1515,11 @@
       return cardsToDraw;
     };
     PlayerState.prototype.actionBalance = function() {
-      var balance, card, _i, _len, _ref2;
+      var balance, card, _i, _len, _ref;
       balance = this.actions;
-      _ref2 = this.hand;
-      for (_i = 0, _len = _ref2.length; _i < _len; _i++) {
-        card = _ref2[_i];
+      _ref = this.hand;
+      for (_i = 0, _len = _ref.length; _i < _len; _i++) {
+        card = _ref[_i];
         if (card.isAction) {
           balance += card.actions;
           balance--;
@@ -1809,22 +1661,22 @@
       return this;
     };
     State.prototype.makeSupply = function(tableau) {
-      var allCards, card, supply, _i, _len, _ref2;
+      var allCards, card, supply, _i, _len, _ref;
       allCards = this.basicSupply.concat(tableau);
       supply = {};
       for (_i = 0, _len = allCards.length; _i < _len; _i++) {
         card = allCards[_i];
-        card = (_ref2 = c[card]) != null ? _ref2 : card;
+        card = (_ref = c[card]) != null ? _ref : card;
         supply[card] = card.startingSupply(this);
       }
       return supply;
     };
     State.prototype.emptyPiles = function() {
-      var key, piles, value, _ref2;
+      var key, piles, value, _ref;
       piles = [];
-      _ref2 = this.supply;
-      for (key in _ref2) {
-        value = _ref2[key];
+      _ref = this.supply;
+      for (key in _ref) {
+        value = _ref[key];
         if (value === 0) {
           piles.push(key);
         }
@@ -1835,16 +1687,16 @@
       return this.emptyPiles().length;
     };
     State.prototype.gameIsOver = function() {
-      var emptyPiles, playerName, turns, vp, _i, _len, _ref2, _ref3;
+      var emptyPiles, playerName, turns, vp, _i, _len, _ref, _ref2;
       if (this.phase !== 'start') {
         return false;
       }
       emptyPiles = this.emptyPiles();
       if (emptyPiles.length >= this.totalPilesToEndGame() || (this.nPlayers < 5 && emptyPiles.length >= 3) || __indexOf.call(emptyPiles, 'Province') >= 0 || __indexOf.call(emptyPiles, 'Colony') >= 0) {
         this.log("Empty piles: " + emptyPiles);
-        _ref2 = this.getFinalStatus();
-        for (_i = 0, _len = _ref2.length; _i < _len; _i++) {
-          _ref3 = _ref2[_i], playerName = _ref3[0], vp = _ref3[1], turns = _ref3[2];
+        _ref = this.getFinalStatus();
+        for (_i = 0, _len = _ref.length; _i < _len; _i++) {
+          _ref2 = _ref[_i], playerName = _ref2[0], vp = _ref2[1], turns = _ref2[2];
           this.log("" + playerName + " took " + turns + " turns and scored " + vp + " points.");
         }
         return true;
@@ -1852,22 +1704,22 @@
       return false;
     };
     State.prototype.getFinalStatus = function() {
-      var player, _i, _len, _ref2, _results;
-      _ref2 = this.players;
+      var player, _i, _len, _ref, _results;
+      _ref = this.players;
       _results = [];
-      for (_i = 0, _len = _ref2.length; _i < _len; _i++) {
-        player = _ref2[_i];
+      for (_i = 0, _len = _ref.length; _i < _len; _i++) {
+        player = _ref[_i];
         _results.push([player.ai.toString(), player.getVP(this), player.turnsTaken]);
       }
       return _results;
     };
     State.prototype.getWinners = function() {
-      var best, bestScore, modScore, player, score, scores, turns, _i, _len, _ref2;
+      var best, bestScore, modScore, player, score, scores, turns, _i, _len, _ref;
       scores = this.getFinalStatus();
       best = [];
       bestScore = -Infinity;
       for (_i = 0, _len = scores.length; _i < _len; _i++) {
-        _ref2 = scores[_i], player = _ref2[0], score = _ref2[1], turns = _ref2[2];
+        _ref = scores[_i], player = _ref[0], score = _ref[1], turns = _ref[2];
         modScore = score - turns / 100;
         if (modScore === bestScore) {
           best.push(player);
@@ -1880,8 +1732,8 @@
       return best;
     };
     State.prototype.countInSupply = function(card) {
-      var _ref2;
-      return (_ref2 = this.supply[card]) != null ? _ref2 : 0;
+      var _ref;
+      return (_ref = this.supply[card]) != null ? _ref : 0;
     };
     State.prototype.totalPilesToEndGame = function() {
       switch (this.nPlayers) {
@@ -1895,13 +1747,13 @@
       }
     };
     State.prototype.gainsToEndGame = function() {
-      var card, count, counts, minimum, piles, _i, _len, _ref2;
+      var card, count, counts, minimum, piles, _i, _len, _ref;
       counts = (function() {
-        var _ref2, _results;
-        _ref2 = this.supply;
+        var _ref, _results;
+        _ref = this.supply;
         _results = [];
-        for (card in _ref2) {
-          count = _ref2[card];
+        for (card in _ref) {
+          count = _ref[card];
           _results.push(count);
         }
         return _results;
@@ -1909,9 +1761,9 @@
       numericSort(counts);
       piles = this.totalPilesToEndGame();
       minimum = 0;
-      _ref2 = counts.slice(0, piles);
-      for (_i = 0, _len = _ref2.length; _i < _len; _i++) {
-        count = _ref2[_i];
+      _ref = counts.slice(0, piles);
+      for (_i = 0, _len = _ref.length; _i < _len; _i++) {
+        count = _ref[_i];
         minimum += count;
       }
       minimum = Math.min(minimum, this.supply['Province']);
@@ -1942,9 +1794,9 @@
       }
     };
     State.prototype.doDurationPhase = function() {
-      var card, i, _ref2, _results;
+      var card, i, _ref, _results;
       _results = [];
-      for (i = _ref2 = this.current.duration.length - 1; _ref2 <= -1 ? i < -1 : i > -1; _ref2 <= -1 ? i++ : i--) {
+      for (i = _ref = this.current.duration.length - 1; _ref <= -1 ? i < -1 : i > -1; _ref <= -1 ? i++ : i--) {
         card = this.current.duration[i];
         this.log("" + this.current.ai + " resolves the duration effect of " + card + ".");
         _results.push(card.onDuration(this));
@@ -1952,13 +1804,13 @@
       return _results;
     };
     State.prototype.doActionPhase = function() {
-      var card, validActions, _i, _len, _ref2, _results;
+      var card, validActions, _i, _len, _ref, _results;
       _results = [];
       while (this.current.actions > 0) {
         validActions = [null];
-        _ref2 = this.current.hand;
-        for (_i = 0, _len = _ref2.length; _i < _len; _i++) {
-          card = _ref2[_i];
+        _ref = this.current.hand;
+        for (_i = 0, _len = _ref.length; _i < _len; _i++) {
+          card = _ref[_i];
           if (card.isAction && __indexOf.call(validActions, card) < 0) {
             validActions.push(card);
           }
@@ -1980,13 +1832,13 @@
       return _results;
     };
     State.prototype.doTreasurePhase = function() {
-      var card, idx, treasure, validTreasures, _i, _len, _ref2, _results;
+      var card, idx, treasure, validTreasures, _i, _len, _ref, _results;
       _results = [];
       while (true) {
         validTreasures = [null];
-        _ref2 = this.current.hand;
-        for (_i = 0, _len = _ref2.length; _i < _len; _i++) {
-          card = _ref2[_i];
+        _ref = this.current.hand;
+        for (_i = 0, _len = _ref.length; _i < _len; _i++) {
+          card = _ref[_i];
           if (card.isTreasure && __indexOf.call(validTreasures, card) < 0) {
             validTreasures.push(card);
           }
@@ -2008,16 +1860,16 @@
       return _results;
     };
     State.prototype.doBuyPhase = function() {
-      var buyable, card, cardname, choice, coinCost, count, goonses, potionCost, _ref2, _ref3, _ref4, _results;
+      var buyable, card, cardname, choice, coinCost, count, goonses, potionCost, _ref, _ref2, _ref3, _results;
       _results = [];
       while (this.current.buys > 0) {
         buyable = [null];
-        _ref2 = this.supply;
-        for (cardname in _ref2) {
-          count = _ref2[cardname];
+        _ref = this.supply;
+        for (cardname in _ref) {
+          count = _ref[cardname];
           card = c[cardname];
           if (card.mayBeBought(this) && count > 0) {
-            _ref3 = card.getCost(this), coinCost = _ref3[0], potionCost = _ref3[1];
+            _ref2 = card.getCost(this), coinCost = _ref2[0], potionCost = _ref2[1];
             if (coinCost <= this.current.coins && potionCost <= this.current.potions) {
               buyable.push(card);
             }
@@ -2029,7 +1881,7 @@
           return;
         }
         this.log("" + this.current.ai + " buys " + choice + ".");
-        _ref4 = choice.getCost(this), coinCost = _ref4[0], potionCost = _ref4[1];
+        _ref3 = choice.getCost(this), coinCost = _ref3[0], potionCost = _ref3[1];
         this.current.coins -= coinCost;
         this.current.potions -= potionCost;
         this.current.buys -= 1;
@@ -2041,21 +1893,7 @@
       return _results;
     };
     State.prototype.doCleanupPhase = function() {
-      var actionCardsInPlay, card, _i, _len, _ref2, _ref3;
-      actionCardsInPlay = 0;
-      _ref2 = this.current.inPlay;
-      for (_i = 0, _len = _ref2.length; _i < _len; _i++) {
-        card = _ref2[_i];
-        if (card.isAction) {
-          actionCardsInPlay += 1;
-        }
-      }
-      if (actionCardsInPlay <= 2) {
-        while (_ref3 = c['Walled Village'], __indexOf.call(this.current.inPlay, _ref3) >= 0) {
-          transferCardToTop(c['Walled Village'], this.current.inPlay, this.current.draw);
-          this.log("" + this.ai + " returns a Walled Village to the top of the deck.");
-        }
-      }
+      var card;
       this.current.discard = this.current.discard.concat(this.current.duration);
       this.current.duration = [];
       if (this.current.setAside.length > 0) {
@@ -2193,19 +2031,19 @@
       return choice;
     };
     State.prototype.attackOpponents = function(effect) {
-      var opp, _i, _len, _ref2, _results;
-      _ref2 = this.players.slice(1);
+      var opp, _i, _len, _ref, _results;
+      _ref = this.players.slice(1);
       _results = [];
-      for (_i = 0, _len = _ref2.length; _i < _len; _i++) {
-        opp = _ref2[_i];
+      for (_i = 0, _len = _ref.length; _i < _len; _i++) {
+        opp = _ref[_i];
         _results.push(this.attackPlayer(opp, effect));
       }
       return _results;
     };
     State.prototype.attackPlayer = function(player, effect) {
-      var card, i, _ref2, _ref3;
+      var card, i, _ref, _ref2;
       player.moatProtected = false;
-      for (i = _ref2 = player.hand.length - 1; _ref2 <= -1 ? i < -1 : i > -1; _ref2 <= -1 ? i++ : i--) {
+      for (i = _ref = player.hand.length - 1; _ref <= -1 ? i < -1 : i > -1; _ref <= -1 ? i++ : i--) {
         card = player.hand[i];
         if (card.isReaction) {
           card.reactToAttack(player);
@@ -2213,24 +2051,24 @@
       }
       if (player.moatProtected) {
         return this.log("" + player.ai + " is protected by a Moat.");
-      } else if (_ref3 = c.Lighthouse, __indexOf.call(player.duration, _ref3) >= 0) {
+      } else if (_ref2 = c.Lighthouse, __indexOf.call(player.duration, _ref2) >= 0) {
         return this.log("" + player.ai + " is protected by the Lighthouse.");
       } else {
         return effect(player);
       }
     };
     State.prototype.copy = function() {
-      var key, newPlayers, newState, newSupply, player, value, _i, _len, _ref2, _ref3;
+      var key, newPlayers, newState, newSupply, player, value, _i, _len, _ref, _ref2;
       newSupply = {};
-      _ref2 = this.supply;
-      for (key in _ref2) {
-        value = _ref2[key];
+      _ref = this.supply;
+      for (key in _ref) {
+        value = _ref[key];
         newSupply[key] = value;
       }
       newPlayers = [];
-      _ref3 = this.players;
-      for (_i = 0, _len = _ref3.length; _i < _len; _i++) {
-        player = _ref3[_i];
+      _ref2 = this.players;
+      for (_i = 0, _len = _ref2.length; _i < _len; _i++) {
+        player = _ref2[_i];
         newPlayers.push(player.copy());
       }
       newState = new State();
