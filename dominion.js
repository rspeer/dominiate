--- conflicted
+++ resolved
@@ -32,14 +32,10 @@
 var last_reveal_player = null;
 var last_reveal_card = null;
 
-<<<<<<< HEAD
 var game_offer = null;
 
-var next_log_line_num = 1; // number for generating log line ID's
-=======
 // Number for generating log line IDs.
 var next_log_line_num = 0;
->>>>>>> 887162a6
 
 // Last time a status message was printed.
 var last_status_print = 0;
@@ -564,17 +560,13 @@
   if (solitaire) {
     return nodeText.match(/ turn 1 —$/);
   } else {
-    return nodeText.indexOf("Turn order") != 0;
+    return nodeText.indexOf("Turn order") == 0;
   }
 }
 
 function maybeHandleGameStart(node) {
   var nodeText = node.innerText;
-<<<<<<< HEAD
-  if (nodeText == null || !isGameStart(nodeText))
-=======
-  if (nodeText == null || nodeText.indexOf("Turn order") != 0) {
->>>>>>> 887162a6
+  if (nodeText == null || !isGameStart(nodeText)) {
     return false;
   }
   initialize(node);
@@ -750,7 +742,7 @@
   player_re = "";
   player_count = 0;
 
-  if (window.localStorage.getItem("disabled")) {
+  if (localStorage.getItem("disabled")) {
     disabled = true;
   }
 
@@ -849,7 +841,7 @@
     setTimeout(command, wait_time);
   }
   if (localStorage["allow_disable"] != "f" && text == " !disable") {
-    window.localStorage.setItem("disabled", "t");
+    localStorage.setItem("disabled", "t");
     disabled = true;
     deck_spot.innerHTML = "exit";
     points_spot.innerHTML = "faq";
@@ -979,22 +971,14 @@
     return;
   }
 
-<<<<<<< HEAD
-  // The first line of actual text is either the game starting value or something in the middle of the game
+  // The first line of actual text is either "Turn order" or something in
+  // the middle of the game.
   if (isGameStart(nodeText)) {
-    // The game is starting, so put in the initial blank entries and clear out any local storage
+    // The game is starting, so put in the initial blank entries and clear
+    // out any local storage.
     console.log("--- starting game ---" + "\n");
     started = true;
     next_log_line_num = 1;
-=======
-  // The first line of actual text is either "Turn order" or something in
-  // the middle of the game.
-  if (nodeText.indexOf("Turn order") == 0) {
-    // The game is starting, so put in the initial blank entries and clear
-    // out any local storage.
-    console.log("--- starting game ---");
-    next_log_line_num = 0;
->>>>>>> 887162a6
     window.localStorage.removeItem("log");
     window.localStorage.removeItem("disabled");
   } else {
