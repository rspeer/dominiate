--- conflicted
+++ resolved
@@ -627,8 +627,6 @@
   }
 }
 
-<<<<<<< HEAD
-=======
 function handleGameEnd(doc) {
   for (var node in doc.childNodes) {
     if (doc.childNodes[node].innerText == "game log") {
@@ -676,7 +674,6 @@
   }
 }
 
->>>>>>> 12f53fd1
 function handle(doc) {
   if (doc.constructor == HTMLDivElement &&
       doc.innerText.indexOf("Say") == 0) {
@@ -701,13 +698,10 @@
     handleLogEntry(doc);
   }
 
-<<<<<<< HEAD
-=======
   if (doc.constructor == HTMLDivElement && doc.parentNode.id == "choices") {
     handleGameEnd(doc);
   }
 
->>>>>>> 12f53fd1
   if (doc.parentNode.id == "chat") {
     handleChatText(doc.childNodes[1].innerText.slice(0, -1),
                    doc.childNodes[2].nodeValue);
