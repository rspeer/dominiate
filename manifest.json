--- conflicted
+++ resolved
@@ -26,9 +26,5 @@
    "description": "Golem, a Dominion Bot",
    "name": "Golem",
    "background_page": "background.html",
-<<<<<<< HEAD
-   "version": "0.0.1"
-=======
-   "version": "3.3"
->>>>>>> cde48680
+   "version": "0.0.2"
 }